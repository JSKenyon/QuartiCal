[tool.poetry]
name = "quartical"
version = "0.2.1"
description = "Fast and flexible calibration suite for radio interferometer data."
repository = "https://github.com/ratt-ru/QuartiCal"
documentation = "https://quartical.readthedocs.io"
authors = ["Jonathan Kenyon <jonathan.simon.kenyon@gmail.com>"]
license = "MIT"
readme = "README.md"
classifiers = [
    "Development Status :: 4 - Beta",
    "Intended Audience :: Science/Research",
    "License :: OSI Approved :: MIT License",
    "Operating System :: POSIX :: Linux",
    "Programming Language :: Python :: 3",
    "Programming Language :: Python :: 3.9",
    "Programming Language :: Python :: 3.10",
    "Topic :: Scientific/Engineering :: Astronomy"
]
include = [
    "quartical/config/argument_schema.yaml",
    "quartical/config/gain_schema.yaml",
    "quartical/stimela_cabs.yaml"
]

[tool.poetry.dependencies]
<<<<<<< HEAD
python = "^3.8"
tbump = "^6.10.0"
columnar = "^1.4.1"
"ruamel.yaml" = "^0.17.26"
dask = {extras = ["diagnostics"], version = "^2023.1.0"}
distributed = "^2023.1.0"
dask-ms = {git = "https://github.com/ratt-ru/dask-ms.git", extras = ["s3", "xarray", "zarr"]}
codex-africanus = {extras = ["dask", "scipy", "astropy", "python-casacore"], version = "^0.3.4"}
astro-tigger-lsm = "^1.7.2"
loguru = "^0.7.0"
requests = "^2.31.0"
pytest = "^7.3.1"
omegaconf = "^2.3.0"
colorama = "^0.4.6"
stimela = {git = "https://github.com/caracal-pipeline/stimela", branch = "FIASCO3-hlb"}
ducc0 = "^0.31.0"
sympy = "^1.12"
matplotlib = "^3.5.1"

[tool.poetry.extras]
degrid = ["ducc0", "sympy"]
=======
python = "^3.9"
astro-tigger-lsm = ">=1.7.2, <=1.7.3"
codex-africanus = {extras = ["dask", "scipy", "astropy", "python-casacore"], version = ">=0.3.4, <=0.3.4"}
colorama = ">=0.4.6, <=0.4.6"
columnar = ">=1.4.1, <=1.4.1"
dask = {extras = ["diagnostics"], version = ">=2023.5.0, <=2023.12.1"}
dask-ms = {extras = ["s3", "xarray", "zarr"], version = ">=0.2.16, <=0.2.18"}
distributed = ">=2023.5.0, <=2023.12.1"
loguru = ">=0.7.0, <=0.7.2"
matplotlib = ">=3.5.1, <=3.8.2"
omegaconf = ">=2.3.0, <=2.3.0"
pytest = ">=7.3.1, <=7.4.4"
requests = ">=2.31.0, <=2.31.0"
"ruamel.yaml" = ">=0.17.26, <=0.17.40"
stimela = "2.0rc8"
tbump = ">=6.10.0, <=6.11.0"
>>>>>>> 57e14131

[tool.poetry.scripts]
goquartical = 'quartical.executor:execute'
goquartical-config = 'quartical.config.parser:create_user_config'
goquartical-backup = 'quartical.apps.backup:backup'
goquartical-restore = 'quartical.apps.backup:restore'
goquartical-summary = 'quartical.apps.summary:summary'
goquartical-plot = 'quartical.apps.plotter:plot'

[build-system]
requires = ["poetry-core"]
build-backend = "poetry.core.masonry.api"<|MERGE_RESOLUTION|>--- conflicted
+++ resolved
@@ -24,29 +24,6 @@
 ]
 
 [tool.poetry.dependencies]
-<<<<<<< HEAD
-python = "^3.8"
-tbump = "^6.10.0"
-columnar = "^1.4.1"
-"ruamel.yaml" = "^0.17.26"
-dask = {extras = ["diagnostics"], version = "^2023.1.0"}
-distributed = "^2023.1.0"
-dask-ms = {git = "https://github.com/ratt-ru/dask-ms.git", extras = ["s3", "xarray", "zarr"]}
-codex-africanus = {extras = ["dask", "scipy", "astropy", "python-casacore"], version = "^0.3.4"}
-astro-tigger-lsm = "^1.7.2"
-loguru = "^0.7.0"
-requests = "^2.31.0"
-pytest = "^7.3.1"
-omegaconf = "^2.3.0"
-colorama = "^0.4.6"
-stimela = {git = "https://github.com/caracal-pipeline/stimela", branch = "FIASCO3-hlb"}
-ducc0 = "^0.31.0"
-sympy = "^1.12"
-matplotlib = "^3.5.1"
-
-[tool.poetry.extras]
-degrid = ["ducc0", "sympy"]
-=======
 python = "^3.9"
 astro-tigger-lsm = ">=1.7.2, <=1.7.3"
 codex-africanus = {extras = ["dask", "scipy", "astropy", "python-casacore"], version = ">=0.3.4, <=0.3.4"}
@@ -63,7 +40,9 @@
 "ruamel.yaml" = ">=0.17.26, <=0.17.40"
 stimela = "2.0rc8"
 tbump = ">=6.10.0, <=6.11.0"
->>>>>>> 57e14131
+
+[tool.poetry.extras]
+degrid = ["ducc0", "sympy"]
 
 [tool.poetry.scripts]
 goquartical = 'quartical.executor:execute'
