import numpy as np
from quartical.calibration.solver import solver_wrapper
from quartical.utils.dask import Blocker
from collections import namedtuple


term_spec_tup = namedtuple("term_spec_tup", "name type shape pshape")


def construct_solver(data_xds_list,
                     gain_xds_list,
                     t_bin_list,
                     t_map_list,
                     f_map_list,
                     d_map_list,
                     solver_opts,
                     chain_opts):
    """Constructs the dask graph for the solver layer.

    This constructs a custom dask graph for the solver layer given the slew
    of solver inputs. This is arguably the most important function in V2 and
    should not be tampered with without a certain level of expertise with dask.

    Args:
        data_xds_list: A list of xarray.Dataset objects containing MS data.
        gain_xds_list: A list of lists containing xarray.Dataset objects
            describing the gain terms.
        t_map_list: List of dask.Array objects containing time mappings.
        f_map_list: List of dask.Array objects containing frequency mappings.
        d_map_list: List of dask.Array objects containing direction mappings.
        solver_opts: A Solver config object.
        chain_opts: A Chain config object.

    Returns:
        A list of lists containing xarray.Datasets describing the solved gains.
    """

    solved_gain_xds_list = []

    for xds_ind, data_xds in enumerate(data_xds_list):

        model_col = data_xds.MODEL_DATA.data
        data_col = data_xds.DATA.data
        ant1_col = data_xds.ANTENNA1.data
        ant2_col = data_xds.ANTENNA2.data
        weight_col = data_xds.WEIGHT.data
        chan_freqs = data_xds.CHAN_FREQ.data
        t_bin_arr = t_bin_list[xds_ind]
        t_map_arr = t_map_list[xds_ind]
        f_map_arr = f_map_list[xds_ind]
        d_map_arr = d_map_list[xds_ind]
        gain_terms = gain_xds_list[xds_ind]
        n_corr = data_xds.dims["corr"]
        corr_mode = "diag" if n_corr == 2 else "full"  # TODO: Use int.

        # Grab the number of input chunks - doing this on the data should be
        # safe.
        n_t_chunks, n_f_chunks, _ = data_col.numblocks

        # Take the compact chunking info on the gain xdss and expand it.
        spec_list = expand_specs(gain_terms)

        # Create a blocker object.
        blocker = Blocker(solver_wrapper, "rf")

        # Add relevant inputs to the blocker object. TODO: Only pass in values
        # required by the specific terms in use.
        blocker.add_input("model", model_col, "rfdc")
        blocker.add_input("data", data_col, "rfc")
        blocker.add_input("a1", ant1_col, "r")
        blocker.add_input("a2", ant2_col, "r")
        blocker.add_input("weights", weight_col, "rfc")
        blocker.add_input("t_bin_arr", t_bin_arr, "prj")  # Not always needed.
        blocker.add_input("t_map_arr", t_map_arr, "prj")
        blocker.add_input("f_map_arr", f_map_arr, "pfj")
        blocker.add_input("d_map_arr", d_map_arr)
        blocker.add_input("corr_mode", corr_mode)
        blocker.add_input("reweight_mode", opts.solver.reweight_mode)
        blocker.add_input("term_spec_list", spec_list, "rf")
        blocker.add_input("chan_freqs", chan_freqs, "f")  # Not always needed.
<<<<<<< HEAD
        
=======
        blocker.add_input("solver_opts", solver_opts)
        blocker.add_input("chain_opts", chain_opts)
>>>>>>> 3399db3c

        # TODO: Mildly hacky? If the gain dataset already has a gain variable,
        # we want to pass it in.
        for t in gain_terms:
            if "gains" in t.data_vars:
                blocker.add_input(f"{t.NAME}_initial_gain",
                                  t.gains.data, "rfadc")

        if hasattr(data_xds, "ROW_MAP"):  # We are dealing with BDA.
            blocker.add_input("row_map", data_xds.ROW_MAP.data, "r")
            blocker.add_input("row_weights", data_xds.ROW_WEIGHTS.data, "r")
        else:
            blocker.add_input("row_map", None)
            blocker.add_input("row_weights", None)

        # Add relevant outputs to blocker object.
        for gi, gn in enumerate(solver_opts.terms):

            chunks = gain_terms[gi].GAIN_SPEC
            blocker.add_output(f"{gn}-gain", "rfadc", chunks, np.complex128)

            # If there is a PARAM_SPEC on the gain xds, it is also an output.
            if hasattr(gain_terms[gi], "PARAM_SPEC"):
                chunks = gain_terms[gi].PARAM_SPEC
                blocker.add_output(f"{gn}-param", "rfadpc", chunks,
                                   np.float64)

            chunks = ((1,)*n_t_chunks, (1,)*n_f_chunks)
            blocker.add_output(f"{gn}-conviter", "rf", chunks, np.int64)
            blocker.add_output(f"{gn}-convperc", "rf", chunks, np.float64)

        # Apply function to inputs to produce dask array outputs (as dict).
        output_dict = blocker.get_dask_outputs()

        # Assign results to the relevant gain xarray.Dataset object.
        solved_gain_terms = []

        for gi, gain_xds in enumerate(gain_terms):

            result_vars = {}

            gain = output_dict[f"{gain_xds.NAME}-gain"]
            result_vars["gains"] = (gain_xds.GAIN_AXES, gain)

            convperc = output_dict[f"{gain_xds.NAME}-convperc"]
            result_vars["conv_perc"] = (("t_chunk", "f_chunk"), convperc)

            conviter = output_dict[f"{gain_xds.NAME}-conviter"]
            result_vars["conv_iter"] = (("t_chunk", "f_chunk"), conviter)

            if hasattr(gain_xds, "PARAM_SPEC"):
                params = output_dict[f"{gain_xds.NAME}-param"]
                result_vars["params"] = (gain_xds.PARAM_AXES, params)

            solved_xds = gain_xds.assign(result_vars)

            solved_gain_terms.append(solved_xds)

        solved_gain_xds_list.append(solved_gain_terms)

    return solved_gain_xds_list


def expand_specs(gain_terms):
    """Convert compact spec to a per-term list per-chunk."""

    # TODO: This was rejiggered to work with the updated Blocker. Could stand
    # to be made a little neater/smarter, but works for now. Assembles nested
    # list where the outer list represnts time chunks, the middle list
    # represents frequency chunks and the inner-most list contains the
    # specs per term.

    n_t_chunks = gain_terms[0].dims["t_chunk"]
    n_f_chunks = gain_terms[0].dims["f_chunk"]

    tc_list = []
    for tc_ind in range(n_t_chunks):
        fc_list = []
        for fc_ind in range(n_f_chunks):
            term_list = []
            for gxds in gain_terms:

                term_name = gxds.NAME
                term_type = gxds.TYPE
                gain_chunk_spec = gxds.GAIN_SPEC

                tc = gain_chunk_spec.tchunk[tc_ind]
                fc = gain_chunk_spec.fchunk[fc_ind]

                ac = gain_chunk_spec.achunk[0]  # No chunking.
                dc = gain_chunk_spec.dchunk[0]  # No chunking.
                cc = gain_chunk_spec.cchunk[0]  # No chunking.

                term_shape = (tc, fc, ac, dc, cc)

                # Check if we have a spec for the parameters.
                parm_chunk_spec = getattr(gxds, "PARAM_SPEC", ())
                if parm_chunk_spec:
                    tc_p = parm_chunk_spec.tchunk[tc_ind]
                    fc_p = parm_chunk_spec.fchunk[fc_ind]
                    pc = parm_chunk_spec.pchunk[0]

                    parm_shape = (tc_p, fc_p, ac, dc, pc, cc)
                else:
                    parm_shape = (0,) * 6  # Used for creating a dummy array.

                term_list.append(term_spec_tup(term_name,
                                               term_type,
                                               term_shape,
                                               parm_shape))

            fc_list.append(term_list)
        tc_list.append(fc_list)

    return tc_list<|MERGE_RESOLUTION|>--- conflicted
+++ resolved
@@ -78,12 +78,8 @@
         blocker.add_input("reweight_mode", opts.solver.reweight_mode)
         blocker.add_input("term_spec_list", spec_list, "rf")
         blocker.add_input("chan_freqs", chan_freqs, "f")  # Not always needed.
-<<<<<<< HEAD
-        
-=======
         blocker.add_input("solver_opts", solver_opts)
         blocker.add_input("chain_opts", chain_opts)
->>>>>>> 3399db3c
 
         # TODO: Mildly hacky? If the gain dataset already has a gain variable,
         # we want to pass it in.
