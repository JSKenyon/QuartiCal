--- conflicted
+++ resolved
@@ -55,10 +55,6 @@
         assert not (self.sigma_column and self.weight_column), \
             "sigma_column and weight_column are mutually exclusive."
 
-<<<<<<< HEAD
-    def __input_model_post_init__(self):
-        pass
-=======
         if self.is_bda:
             assert self.time_chunk == 0, \
                 ("input_ms.is_bda does not support chunking in time. Please "
@@ -67,7 +63,8 @@
                 ("input_ms.is_bda does not support chunking in freq. Please "
                  "set input_ms.freq_chunk to 0.")
 
->>>>>>> 31685599
+    def __input_model_post_init__(self):
+        pass
 
     def __output_post_init__(self):
 
