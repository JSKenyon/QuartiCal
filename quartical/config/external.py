import os.path
from dataclasses import dataclass, make_dataclass, fields
from omegaconf import OmegaConf as oc
from typing import List, Dict, Any
from quartical.config.converters import as_time, as_freq
from scabha import schema_utils
from scabha.cargo import Parameter


class BaseConfigSection:
    """Base class for dynamically generated config dataclasses.

    Also implements specific post-init methods for them.
    """

    def validate_choice_fields(self):
        for fld in fields(self):
            name = fld.name
            value = getattr(self, name)
            meta = fld.metadata

            # Optional field values can be None, validated at construction.
            if value is None:
                continue
            elif "choices" in meta:  # Check for choices.
                choices = meta.get("choices")
                assert value in choices, \
                    f"Invalid input in {fld.name}. " \
                    f"User specified '{value}'. " \
                    f"Valid choices are {choices}."
            elif "element_choices" in meta:  # Check for element choices.
                element_choices = meta.get("element_choices")
                if isinstance(value, List):
                    args = value
                elif isinstance(value, Dict):
                    args = value.values()
                else:
                    raise ValueError(f"Paramter {name} of type {type(value)}"
                                     f"has element choices. Not understood.")
                invalid = set(args) - set(element_choices)
                assert not invalid, \
                    f"Invalid input in {fld.name}. " \
                    f"User specified '{','.join(map(str, invalid))}'. " \
                    f"Valid choices are {','.join(map(str,element_choices))}."

    def __input_ms_post_init__(self):

        self.validate_choice_fields()
        self.time_chunk = as_time(self.time_chunk)
        self.freq_chunk = as_freq(self.freq_chunk)

        assert len(self.select_uv_range) == 2, \
            "input_ms.select_uv_range expects a two-element list."

        assert not (self.sigma_column and self.weight_column), \
            "sigma_column and weight_column are mutually exclusive."

    def __input_model_post_init__(self):
        pass

    def __output_post_init__(self):

        self.validate_choice_fields()
        assert not(bool(self.products) ^ bool(self.columns)), \
            "Neither or both of products and columns must be specified."
        if self.products:
            assert len(self.products) == len(self.columns), \
                    "Number of products not equal to number of columns."

    def __mad_flags_post_init__(self):
        pass

    def __solver_post_init__(self):

        self.validate_choice_fields()
        assert len(self.iter_recipe) >= len(self.terms), \
            "User has specified solver.iter_recipe with too few elements."

        assert self.convergence_criteria >= 1e-8, \
            "User has specified solver.convergence_criteria below 1e-8."

<<<<<<< HEAD
    def __dask_post_init__(self):
        pass
=======
    def __post_init__(self):
        self.validate_choice_fields()

        if self.address:
            msg = (
                "Scheduler address supplied but dask.scheduler has not "
                "been set to distributed."
            )
            assert self.scheduler == "distributed", msg


@dataclass
class Gain(Input):
    type: str = field(
        default="complex",
        metadata=dict(choices=["complex",
                               "diag_complex",
                               "amplitude",
                               "delay",
                               "phase",
                               "tec",
                               "rotation_measure",
                               "crosshand_phase"])
    )
    solve_per: str = field(
        default="antenna",
        metadata=dict(choices=["antenna",
                               "array"])
    )
    direction_dependent: bool = False
    time_interval: str = "1"
    freq_interval: str = "1"
    respect_scan_boundaries: bool = True
    initial_estimate: bool = True
    load_from: Optional[str] = None
    interp_mode: str = field(
        default="reim",
        metadata=dict(choices=["reim",
                               "ampphase"])
    )
    interp_method: str = field(
        default="2dlinear",
        metadata=dict(choices=["2dlinear",
                               "2dspline"])
    )
>>>>>>> ad45936a

    def __gain_post_init__(self):
        self.validate_choice_fields()
        self.time_interval = as_time(self.time_interval)
        self.freq_interval = as_freq(self.freq_interval)
        if self.type == "crosshand_phase" and self.solve_per != "array":
            raise ValueError("Crosshand phase can only be solved as a per "
                             "array term. Please set the appropriate "
                             "term.solve_per to 'array'.")


@dataclass
class _GainSchema(object):
    gain: Dict[str, Parameter]


# load schema files
_schema = _gain_schema = None

if _schema is None:
    dirname = os.path.dirname(__file__)

    # Make dataclass based on the argument schema.
    _schema = oc.load(f"{dirname}/argument_schema.yaml")

    # Map __post_init__ methods to sections.
    post_init_map = {s: getattr(BaseConfigSection, f"__{s}_post_init__")
                     for s in _schema.keys()}

    # Create the base config class.
    BaseConfig = schema_utils.nested_schema_to_dataclass(
        _schema,
        "BaseConfig",
        section_bases=(BaseConfigSection,),
        post_init_map=post_init_map
    )

    # Create a mapping from section name to section dataclass.
    _config_dataclasses = {f.name: f.type for f in fields(BaseConfig)}

    # The gain section is loaded explicitly, since we need to form up multiple
    # instances.
    _gain_schema = oc.merge(
        oc.structured(_GainSchema),
        oc.load(f"{dirname}/gain_schema.yaml")
    )
    _gain_schema = _gain_schema.gain

    # Create gain dataclass.
    Gain = schema_utils.schema_to_dataclass(
        _gain_schema,
        "Gain",
        bases=(BaseConfigSection,),
        post_init=BaseConfigSection.__gain_post_init__
    )


def get_config_sections():
    """Returns list of known config sections."""
    return list(_config_dataclasses.keys()) + ["gain"]


def finalize_structure(additional_config):

    terms = None

    for cfg in additional_config[::-1]:
        terms = oc.select(cfg, "solver.terms")
        if terms is not None:
            break

    # Use the default terms if no alternative is specified.
    terms = terms or _config_dataclasses["solver"]().terms

    FinalConfig = make_dataclass(
        "FinalConfig",
        [(t, Gain, Gain()) for t in terms],
        bases=(BaseConfig,)
    )

    return FinalConfig


def make_stimela_schema(params: Dict[str, Any],
                        inputs: Dict[str, Parameter],
                        outputs: Dict[str, Parameter]):
    """Augments a schema for stimela based on solver.terms."""

    inputs = inputs.copy()

    terms = params.get('solver.terms', None)
    if terms is None:
        terms = _config_dataclasses["solver"]().terms

    for jones in terms:
        for key, value in _gain_schema.items():
            inputs[f"{jones}.{key}"] = value

    return inputs, outputs<|MERGE_RESOLUTION|>--- conflicted
+++ resolved
@@ -79,56 +79,14 @@
         assert self.convergence_criteria >= 1e-8, \
             "User has specified solver.convergence_criteria below 1e-8."
 
-<<<<<<< HEAD
     def __dask_post_init__(self):
-        pass
-=======
-    def __post_init__(self):
         self.validate_choice_fields()
-
         if self.address:
             msg = (
                 "Scheduler address supplied but dask.scheduler has not "
                 "been set to distributed."
             )
             assert self.scheduler == "distributed", msg
-
-
-@dataclass
-class Gain(Input):
-    type: str = field(
-        default="complex",
-        metadata=dict(choices=["complex",
-                               "diag_complex",
-                               "amplitude",
-                               "delay",
-                               "phase",
-                               "tec",
-                               "rotation_measure",
-                               "crosshand_phase"])
-    )
-    solve_per: str = field(
-        default="antenna",
-        metadata=dict(choices=["antenna",
-                               "array"])
-    )
-    direction_dependent: bool = False
-    time_interval: str = "1"
-    freq_interval: str = "1"
-    respect_scan_boundaries: bool = True
-    initial_estimate: bool = True
-    load_from: Optional[str] = None
-    interp_mode: str = field(
-        default="reim",
-        metadata=dict(choices=["reim",
-                               "ampphase"])
-    )
-    interp_method: str = field(
-        default="2dlinear",
-        metadata=dict(choices=["2dlinear",
-                               "2dspline"])
-    )
->>>>>>> ad45936a
 
     def __gain_post_init__(self):
         self.validate_choice_fields()
