--- conflicted
+++ resolved
@@ -92,7 +92,6 @@
     if len(sys.argv) != 1 and not help_arg:
         return
 
-<<<<<<< HEAD
     # Include a generic gain term and model component in the help config.
     additional_config = [
         oc.from_dotlist(
@@ -103,13 +102,8 @@
             ]
         )
     ]
-    HelpConfig = finalize_structure(additional_config)
-=======
-    # Include a generic gain term in the help config.
-    additional_config = [oc.from_dotlist(["solver.terms=['gain']"])]
     help_class = finalize_structure(additional_config)
     HelpConfig = help_class()
->>>>>>> 57e14131
 
     if len(sys.argv) == 1 or help_arg == "help":
         print_help(HelpConfig)
