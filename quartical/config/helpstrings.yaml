input_ms:
  path:
    Path to input measurement set.
  data_column:
    Name of column to use as data.
  sigma_column:
    When given, the weights will be reinitialized as 1/sigma_column**2. This
    should be preferred over input_ms.weight_column to ensure that the correct
    data weights are used and not those from a previous calibration run.
    Mutually exclusive with input_ms.weight_column.
  weight_column:
    Column to read weights from. An empty string will result in all weights
    being treated as unity if input_ms.sigma_column is not set. Mutually
    exclusive with input_ms.sigma_column (which is preferred).
  time_chunk:
    Chunk data up by this number of timeslots. This limits the amount of data
    processed at once. Smaller chunks allow for a smaller RAM footprint and
    greater parallelism, but this sets an upper limit on the solution
    intervals that may be employed. Specify as an integer number of timeslots,
    or a value with a unit (e.g. '300s'). 0 means use full time axis.
  freq_chunk:
    Chunk data by this number of channels. See time_chunk for info. Specify as
    an integer number of channels, or a value with a unit (e.g. '128MHz').
    0 means use full frequency axis.
  is_bda:
    If set True, the input measurement set is assumed to have been averaged in
    a baseline dependent fashion.
  group_by:
    Input data will be partitioned into separate xarray datasets based on the
    values of the specified columns. Multiple column names may be given as a
    list, e.g. [SCAN_NUMBER, FIELD_ID, DATA_DESC_ID].
  select_corr:
    Select correlations from the input data. These are specified as integer
    values and must be given as a list e.g. to select the first and last
    correlations in a measurement set with four correlations, use [0, 3].
  select_fields:
    Select fields from the input data. These are specified as integer
    values and must be given as a list e.g. to select fields 2 and 6
    use [2, 6].
  select_ddids:
    Select data descriptor IDs (spectral windows) from the input data. These
    are specified as integer values and must be given as a list e.g. to select
    ddids/SPWs 0 and 2, use [0, 2].
  select_uv_range:
    Select a range of uv values to include when calibrating. Practically, this
    treats points outside the range as having zero weight. Use zero to
    indicate an open interval, e.g. [100, 0] would select all values greater
    than 100, [0, 10000] would select all values less than 10000 and
    [100, 10000] would select values greater than 100 but less than 10000.


input_model:
  recipe:
    Input model recipe. This is a string which describes how the model data
    should be constructed. Currently, measurement set columns and Tigger lsms
    are supported. Multiple columns and lsms can be specified and combined
    using colons (:), addition (+) and negation (~). As an example consider
    COL1, COL2 and LSM1. "COL1" will simply use a single MS column as input.
    "COL1:COL2" will create a direction dependent model with COL1 as the
    first direction and COL2 as the second. "COL1~COL2" will create a model
    with a single direction by subtracting COL2 from COL1. "COL1+COL2" will
    create a model with a single direction by adding COL1 and COL2. Tigger
    lsms can be used interchangeably with columns (using the same syntax) but
    also support the use of tagged directions. "LSM1" will create a model with
    a single direction from the sky model. "LSM1@dE" will create a model with
    multiple directions, one for each cluster tagged with dE in the lsm.
    Combining all of the above it is possible to do things like
    "COL1~LSM1:LSM1@dE" which will create a model with multiple
    directions, the first given by COL1 minus LSM1 and the remainder given
    given by the dE tagged clusters in LSM1. Leaving this value unset
    (the default) will use an identity model.
  beam:
    Path to beams. Apply beams during predict if specified eg.
    'beam_$(corr)_$(reim).fits' or 'beam_$(CORR)_$(REIM).fits'.
  beam_l_axis:
    Determines the orientation of the beam l-axis. Note that ~ indicates
    flipping the orientation of the axis.
  beam_m_axis:
    Determines the orientation of the beam m-axis. See beam_l_axis.
  invert_uvw:
    The UVW coordinates will be negated if this option is specified. Enabled
    by default to match the Casa convention.
  source_chunks:
    The number of sources to predict simultaneously. Has a large impact on
    memory footprint.
  apply_p_jones:
    Determines whether P-Jones (parallactic angle rotation) is applied to the
    model. This affects both measurement set columns and predicted components.
    Care must taken when using this option and output.apply_p_jones_inv.


output:
  gain_directory:
    Name of directory in which QuartiCal gain outputs will be stored. Accepts
    both local and s3 paths. QuartiCal will always produce gain outputs.
  log_directory:
    Name of directory in which QuartiCal logging outputs will be stored. s3
    is not currently supported for these outputs.
  log_to_terminal:
    Enable or disable logging to terminal.
  overwrite:
    Whether or not the contents of the output directory may be overwritten.
    Will trigger an error when False and output.directory already exists.
  products:
    The desired output data products. Multiple data products can be specified
    as a list e.g. [residual, corrected_residual]. Any required measurement
    set outputs should be specified here. Note that the output names of the
    desired products should be specified via output.columns.
  columns:
    Output MS column names for visibility outputs (if applicable).
    Column names will be used in order, matching the order of output.products.
    Multiple columns can be specified as a list e.g. [COL1, COL2, COL3].
  flags:
    If True, write out flags to FLAG and FLAG_ROW. This can be disabled if
    you want QuartiCal to leave the measurement set flags unaltered.
  apply_p_jones_inv:
    Determines whether the inverse of P-Jones (parallactic angle rotation) is
    applied to the output visibilitites. This has the effect of derotating
    the output visibilities into the sky frame. Care must taken when using
    this option and input_model.apply_p_jones.
  net_gains:
    Merge subsets of gains into an effective/net gain per antenna per time per
    channel. This is formed by multiplying all the specified gains together.
    This can be used to reduce the computational load of solution transfer by
    transferring merged gains rather than each individual term. Accepts a list
    or a list of lists e.g. ["K", "G", "X", "B"] or [["K", "G"], ["X", "B"]].
    Results will be written to outputs.gain_directory as e.g. KGXB-net.
  subtract_directions:
    Which model directions to subtract when generating residuals. Must be
    specified as a list of integers e.g. [0, 5, 7]. The default will subtract
    all directions.
  compute_baseline_corrections:
    Enable or disable computation of baseline-based corrections. Functionality
    is currently limited to a solution per-channel, per-chunk. These solutions
    are useful for analysis and are stored in output.gain_directory.
  apply_baseline_corrections:
    Enable or disable application of baseline-based corrections. Extreme
    caution advised - this can and will lead to overfitting.


mad_flags:
  enable:
    Enables the MAD flagging routines.
  whitening:
    Determines whether and how the residuals are whitened (multiplied by the
    square root of the weights) prior to performing MAD flagging. "native"
    whitening will use the original weights (specified in the input_ms
    section). "robust" will use the weights produced when solver.robust=True.
    "disabled" will result in the MAD estimate being performed on the
    unwhitened residuals.
  threshold_bl:
    Multiplicative factor which determines whether or not a chi-squared value
    is considered to deviate significantly from the median of a given baseline.
    Values greater than MAD_bl*threshold_bl will be flagged.
  threshold_global:
    Multiplicative factor which determines whether or not a chi-squared value
    is considered to deviate significantly from the median of a given data
    chunk. Values greater than MAD*threshold_global will be flagged.
  max_deviation:
    Multiplicative factor which determines whether or not the MAD estimate
    on a given baseline is considered to deviate too much from the global
    MAD estimate. If the MAD estimate over all baselines is X, and the MAD
    estimate on a specific baseline is X_bl, baselines for which
    X_bl > max_deviation*X will be flagged.


solver:
  terms:
    Gain terms for which we are solving. Multiple terms can be specified as
    a list e.g. [G,B,dE]. Each term specified here has its own set of
    arguments which can be specified as (gain).(option). e.g. G.time_interval.
  iter_recipe:
    Specifies the iterations to be performed per gain term. This argument
    expects a list as long or longer than solver.terms. If solver.terms
    was given as [K,G,B], an iteration recipe of [20,10,5] would do 20
    iterations for K, 10 for G and 5 for B. To loop over the gains multiple
    times, use a longer list e.g. [20,10,5,15,5,0] would do the same as
    the first example but then do an additional 15 iterations for K, 5 for G
    and skip B. Setting to zero effectively disables solving for that term
    and can be used in conjunction with iterpolation.
  propagate_flags:
    Controls whether gain flags/flags raised inside the solver are propagated
    and ultimately written to the FLAG column. This should almost always be
    enabled so that data associated with diverging gains is properly flagged.
  robust:
    Enable robust reweighting in solvers. Note that this only works when the
    solver.iter_recipe loops through the chain multiple times. The reweighting
    step only happens once per traversal of the chain.
  threads:
    Number of Numba threads per Dask thread (enables nested parallelism) to
    be used when running the solvers. The total number of threads used will be
    dask.threads*solver.threads; if this product exceeds the number of
    available threads, performance will suffer.
  convergence_criteria:
    The change in the value of the gain below which it considered to have
    converged. Set to zero to iterate for the number of interations specified
    in solver.iter_recipe.
  convergence_fraction:
    The fraction of gain values which must converge before a solver will exit
    prematurely.
  reference_antenna:
    A reference antenna to use for terms which require one. This is shared by
<<<<<<< HEAD
    all terms and currently only used for delay estimates. Specify as the
    integer index of the antenna - antenna names are not currently supported.
=======
    all terms and currently only used for delay estimates - QuartiCal does not
    guarantee zero phase on an antenna. Specify as the integer index of the
    antenna - antenna names are not currently supported.
>>>>>>> 4e57140a

dask:
  threads:
    Number of threads to use in the dask scheduler. Setting to zero (the
    default) will use all available resources.
  workers:
    Number of workers to use in the dask distributed scheduler. Advanced users
    only.
  address:
    Distributed scheduler address.
  scheduler:
    Which dask scheduler to use. The default, threads, is the most appropriate
    for non-cluster use.

gain:
  type:
    Type of gain to solve for.
  solve_per:
    Determines whether this term should be solved per antenna (conventional)
    or over the entire array (doesn't vary with antenna).
  direction_dependent:
    Determines whether this term is treated as direction dependent.
  time_interval:
    Number of timeslots/amount of time to include in a single solution.
    Specify as an integer number of timeslots, or a value with a unit
    (e.g. '300s'). 0 means use full time axis.
  freq_interval:
    Number of channels/bandwidth to include in a single solution. Specify as
    an integer number of channels, or a value with a unit (e.g. '128MHz').
    0 means use full frequency axis.
<<<<<<< HEAD
=======
  respect_scan_boundaries:
    Determines whether solution intervals may span multiple scans. This only
    works when input_ms.group_by does not include SCAN_NUMBER. Can be used
    in conjunction with time_interval to solve a term per scan even when
    data is not partitioned by scan (by setting this to True and
    time_interval to 0).
>>>>>>> 4e57140a
  initial_estimate:
    Controls whether or not a term will be populated with an initial
    estimiate where applicable. Currently only supported for delay terms.
  load_from:
    Load solutions from given database.
  interp_mode:
    Set interpolation mode.
  interp_method:
    Set interpolation method.
  #   exclude-directions:
  #       nargs: +
  #       type: int
  #       help: For direction-dependent terms, makes the listed directions
  #             (specified by index) non-solvable. -1 disables.
  #       default: -1<|MERGE_RESOLUTION|>--- conflicted
+++ resolved
@@ -200,14 +200,9 @@
     prematurely.
   reference_antenna:
     A reference antenna to use for terms which require one. This is shared by
-<<<<<<< HEAD
-    all terms and currently only used for delay estimates. Specify as the
-    integer index of the antenna - antenna names are not currently supported.
-=======
     all terms and currently only used for delay estimates - QuartiCal does not
     guarantee zero phase on an antenna. Specify as the integer index of the
     antenna - antenna names are not currently supported.
->>>>>>> 4e57140a
 
 dask:
   threads:
@@ -238,15 +233,12 @@
     Number of channels/bandwidth to include in a single solution. Specify as
     an integer number of channels, or a value with a unit (e.g. '128MHz').
     0 means use full frequency axis.
-<<<<<<< HEAD
-=======
   respect_scan_boundaries:
     Determines whether solution intervals may span multiple scans. This only
     works when input_ms.group_by does not include SCAN_NUMBER. Can be used
     in conjunction with time_interval to solve a term per scan even when
     data is not partitioned by scan (by setting this to True and
     time_interval to 0).
->>>>>>> 4e57140a
   initial_estimate:
     Controls whether or not a term will be populated with an initial
     estimiate where applicable. Currently only supported for delay terms.
