input_ms:
  path:
    Path to input measurement set.
  data_column:
    Name of column to use as data.
  sigma_column:
    When given, the weights will be reinitialized as 1/sigma_column**2. This
    should be preferred over input_ms.weight_column to ensure that the correct
    data weights are used and not those from a previous calibration run.
    Mutually exclusive with input_ms.weight_column.
  weight_column:
    Column to read weights from. An empty string will result in all weights
    being treated as unity if input_ms.sigma_column is not set. Mutually
    exclusive with input_ms.sigma_column (which is preferred).
  time_chunk:
    Chunk data up by this number of timeslots. This limits the amount of data
    processed at once. Smaller chunks allow for a smaller RAM footprint and
    greater parallelism, but this sets an upper limit on the solution
    intervals that may be employed. Specify as an integer number of timeslots,
    or a value with a unit (e.g. '300s'). 0 means use full time axis.
  freq_chunk:
    Chunk data by this number of channels. See time_chunk for info. Specify as
    an integer number of channels, or a value with a unit (e.g. '128MHz').
    0 means use full frequency axis.
  is_bda:
    If set True, the input measurement set is assumed to have been averaged in
    a baseline dependent fashion.
  group_by:
    Input data will be partitioned into separate xarray datasets based on the
    values of the specified columns. Multiple column names may be given as a
    list, e.g. [SCAN_NUMBER, FIELD_ID, DATA_DESC_ID].
  select_corr:
    Select correlations from the input data. These are specified as integer
    values and must be given as a list e.g. to select the first and last
    correlations in a measurement set with four correlations, use [0, 3].
  select_fields:
    Select fields from the input data. These are specified as integer
    values and must be given as a list e.g. to select fields 2 and 6
    use [2, 6].
  select_ddids:
    Select data descriptor IDs (spectral windows) from the input data. These
    are specified as integer values and must be given as a list e.g. to select
    ddids/SPWs 0 and 2, use [0, 2].
  select_uv_range:
    Select a range of uv values to include when calibrating. Practically, this
    treats points outside the range as having zero weight. Use zero to
    indicate an open interval, e.g. [100, 0] would select all values greater
    than 100, [0, 10000] would select all values less than 10000 and
    [100, 10000] would select values greater than 100 but less than 10000.


input_model:
  recipe:
    Input model recipe. This is a string which describes how the model data
    should be constructed. Currently, measurement set columns and Tigger lsms
    are supported. Multiple columns and lsms can be specified and combined
    using colons (:), addition (+) and negation (~). As an example consider
    COL1, COL2 and LSM1. "COL1" will simply use a single MS column as input.
    "COL1:COL2" will create a direction dependent model with COL1 as the
    first direction and COL2 as the second. "COL1~COL2" will create a model
    with a single direction by subtracting COL2 from COL1. "COL1+COL2" will
    create a model with a single direction by adding COL1 and COL2. Tigger
    lsms can be used interchangeably with columns (using the same syntax) but
    also support the use of tagged directions. "LSM1" will create a model with
    a single direction from the sky model. "LSM1@dE" will create a model with
    multiple directions, one for each cluster tagged with dE in the lsm.
    Combining all of the above it is possible to do things like
    "COL1~LSM1:LSM1@dE" which will create a model with multiple
    directions, the first given by COL1 minus LSM1 and the remainder given
    given by the dE tagged clusters in LSM1.
  beam:
    Path to beams. Apply beams during predict if specified eg.
    'beam_$(corr)_$(reim).fits' or 'beam_$(CORR)_$(REIM).fits'.
  beam_l_axis:
    Determines the orientation of the beam l-axis. Note that ~ indicates
    flipping the orientation of the axis.
  beam_m_axis:
    Determines the orientation of the beam m-axis. See beam_l_axis.
  invert_uvw:
    The UVW coordinates will be negated if this option is specified. Enabled
    by default to match the Casa convention.
  source_chunks:
    The number of sources to predict simultaneously. Has a large impact on
    memory footprint.
  apply_p_jones:
    Determines whether P-Jones (parallactic angle rotation) is applied to the
    model. This affects both measurement set columns and predicted components.
    Care must taken when using this option and output.apply_p_jones_inv.


output:
  directory:
    Name of directory in which various QuartiCal outputs will be stored.
  overwrite:
    Whether or not the contents of the output directory may be overwritten.
    Will trigger an error when False and output.directory already exists.
  products:
    The desired output data products. Multiple data products can be specified
    as a list e.g. [residual, corrected_residual]. QuartiCal always produces
    gains. Any required measurement set outputs should be specified here.
  columns:
    Output MS column names for visibility outputs (if applicable).
    Column names will be used in order, matching the order of output.products.
    Multiple columns can be specified as a list e.g. [COL1, COL2, COL3].
  flags:
    If True, write out flags to FLAG and FLAG_ROW. This can be disabled if
    you want QuartiCal to leave the measurement set flags unaltered.
  apply_p_jones_inv:
    Determines whether the inverse of P-Jones (parallactic angle rotation) is
    applied to the output visibilitites. This has the effect of derotating
    the output visibilities into the sky frame. Care must taken when using
    this option and input_model.apply_p_jones.
  net_gain:
    Output the effective/net gain per antenna per time per channel. This
    is formed by multiplying all the gain terms together. This can be used
    to reduce the computational load of solution transfer by transferring the
    effective gain rather than each individual term.
  subtract_directions:
    Which model directions to subtract when generating residuals. Must be
    specified as a list of integers e.g. [0, 5, 7]. The default will subtract
    all directions.


mad_flags:
  enable:
    Enables the MAD flagging routines.
  threshold_bl:
    Multiplicative factor which determines whether or not a chi-squared value
    is considered to deviate significantly from the median of a given baseline.
    Values greater than MAD_bl*threshold_bl will be flagged.
  threshold_global:
    Multiplicative factor which determines whether or not a chi-squared value
    is considered to deviate significantly from the median of a given data
    chunk. Values greater than MAD*threshold_global will be flagged.
  max_deviation:
    Multiplicative factor which determines whether or not the MAD estimate
    on a given baseline is considered to deviate too much from the global
    MAD estimate. If the MAD estimate over all baselines is X, and the MAD
    estimate on a specific baseline is X_bl, baselines for which
    X_bl > max_deviation*X will be flagged.


solver:
  terms:
    Gain terms for which we are solving. Multiple terms can be specified as
    a list e.g. [G,B,dE]. Each term specified here has its own set of
    arguments which can be specified as (gain).(option). e.g. G.time_interval.
  iter_recipe:
    Specifies the iterations to be performed per gain term. This argument
    expects a list as long or longer than solver.terms. If solver.terms
    was given as [K,G,B], an iteration recipe of [20,10,5] would do 20
    iterations for K, 10 for G and 5 for B. To loop over the gains multiple
    times, use a longer list e.g. [20,10,5,15,5,0] would do the same as
    the first example but then do an additional 15 iterations for K, 5 for G
    and skip B. Setting to zero effectively disables solving for that term
    and can be used in conjunction with iterpolation.
  propagate_flags:
    Controls whether gain flags/flags raised inside the solver are propagated
    and ultimately written to the FLAG column. This should almost always be
    enabled so that data associated with diverging gains is properly flagged.
  robust:
    Enable robust reweighting in solvers. Note that this only works when the
    solver.iter_recipe loops through the chain multiple times. The reweighting
    step only happens once per traversal of the chain.
  threads:
    Number of Numba threads per Dask thread (enables nested parallelism) to
    be used when running the solvers. The total number of threads used will be
    dask.threads*solver.threads; if this product exceeds the number of
    available threads, performance will suffer.
  convergence_criteria:
    The change in the value of the gain below which it considered to have
    converged. Set to zero to iterate for the number of interations specified
    in solver.iter_recipe.
  convergence_fraction:
    The fraction of gain values which must converge before a solver will exit
    prematurely.
  reference_antenna:
    A reference antenna to use for terms which require one. This is shared by
<<<<<<< HEAD
    all terms and currently only used for delay estimates. Specify as the
    integer index of the antenna - antenna names are not currently supported.
=======
    all terms and currently only used for delay estimates - QuartiCal does not
    guarantee zero phase on an antenna. Specify as the integer index of the
    antenna - antenna names are not currently supported.
>>>>>>> bcd3ba69

dask:
  threads:
    Number of threads to use in the dask scheduler. Setting to zero (the
    default) will use all available resources.
  workers:
    Number of workers to use in the dask distributed scheduler. Advanced users
    only.
  address:
    Distributed scheduler address.
  scheduler:
    Which dask scheduler to use. The default, threads, is the most appropriate
    for non-cluster use.

gain:
  type:
    Type of gain to solve for.
  solve_per:
    Determines whether this term should be solved per antenna (conventional)
    or over the entire array (doesn't vary with antenna).
  direction_dependent:
    Determines whether this term is treated as direction dependent.
  time_interval:
    Number of timeslots/amount of time to include in a single solution.
    Specify as an integer number of timeslots, or a value with a unit
    (e.g. '300s'). 0 means use full time axis. A special keyword 'SCAN' is
    also accepted - this can be useful to avoid solving over scan boundaries
    when not partitioning the data by scan.
  freq_interval:
    Number of channels/bandwidth to include in a single solution. Specify as
    an integer number of channels, or a value with a unit (e.g. '128MHz').
    0 means use full frequency axis.
  initial_estimate:
    Controls whether or not a term will be populated with an initial
    estimiate where applicable. Currently only supported for delay terms.
  load_from:
    Load solutions from given database.
  interp_mode:
    Set interpolation mode.
  interp_method:
    Set interpolation method.
  #   exclude-directions:
  #       nargs: +
  #       type: int
  #       help: For direction-dependent terms, makes the listed directions
  #             (specified by index) non-solvable. -1 disables.
  #       default: -1<|MERGE_RESOLUTION|>--- conflicted
+++ resolved
@@ -176,14 +176,9 @@
     prematurely.
   reference_antenna:
     A reference antenna to use for terms which require one. This is shared by
-<<<<<<< HEAD
-    all terms and currently only used for delay estimates. Specify as the
-    integer index of the antenna - antenna names are not currently supported.
-=======
     all terms and currently only used for delay estimates - QuartiCal does not
     guarantee zero phase on an antenna. Specify as the integer index of the
     antenna - antenna names are not currently supported.
->>>>>>> bcd3ba69
 
 dask:
   threads:
