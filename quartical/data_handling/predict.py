from loguru import logger
import dask.array as da
import dask
import Tigger
import weakref
import multiprocessing
from daskms import xds_from_table
import numpy as np

from quartical.utils.dask import blockwise_unique
from quartical.utils.collections import freeze_default_dict

from africanus.coordinates.dask import radec_to_lm
from africanus.rime.dask import (phase_delay as compute_phase_delay,
                                 predict_vis,
                                 parallactic_angles as
                                 compute_parallactic_angles,
                                 feed_rotation as compute_feed_rotation,
                                 beam_cube_dde)
from africanus.model.coherency.dask import convert
from africanus.model.spectral.dask import spectral_model
from africanus.model.shape.dask import gaussian as gaussian_shape
from africanus.util.beams import beam_filenames, beam_grids
from africanus.linalg.geometry import (BoundingBox,
                                       BoundingBoxFactory)
from africanus.gridding.perleypolyhedron import kernels
from africanus.gridding.perleypolyhedron.degridder import (
    degridder as np_degridder)
from africanus.gridding.perleypolyhedron.degridder import (
    degridder_serial as np_degridder_serial)
from africanus.gridding.perleypolyhedron.policies import (
    stokes_conversion_policies)

from collections import namedtuple, defaultdict
from functools import lru_cache
from astropy.io import fits
from astropy.coordinates import SkyCoord
import astropy.units as u
from astropy.wcs import WCS
import math
import os

import re
import pickle
import pyfftw

_einsum_corr_indices = 'ijkl'

_empty_spectrum = object()

def _brightness_schema(corrs, index):
    if corrs == 4:
        return "sf" + _einsum_corr_indices[index:index + 2], index + 1
    else:
        return "sfi", index


def _phase_delay_schema(corrs, index):
    return "srf", index


def _spi_schema(corrs, index):
    return "s", index


def _gauss_shape_schema(corrs, index):
    return "srf", index


def _bl_jones_output_schema(corrs, index):
    if corrs == 4:
        return "->srfi" + _einsum_corr_indices[index]
    else:
        return "->srfi"


_rime_term_map = {
    'brightness': _brightness_schema,
    'phase_delay': _phase_delay_schema,
    'spi': _spi_schema,
    'gauss_shape': _gauss_shape_schema,
}


def parse_sky_models(opts):
    """Parses a Tigger sky model.

    Args:
        opts: A Namespace object containing options.
    Returns:
        sky_model_dict: A dictionary of source data.
    """

    sky_model_dict = {}

    for sky_model_tuple in opts._sky_models:

        sky_model_name, sky_model_tags = sky_model_tuple

        sky_model = Tigger.load(sky_model_name, verbose=False)

        sources = sky_model.sources

        groups = defaultdict(lambda: defaultdict(lambda: defaultdict(list)))

        fallback_freq0 = sky_model.freq0

        for source in sources:

            tagged = any([source.getTag(tag) for tag in sky_model_tags])

            parent_group = source.getTag("cluster") if tagged else "DIE"

            ra = source.pos.ra
            dec = source.pos.dec
            typecode = source.typecode.lower()
            flux = [getattr(source.flux, sto, 0) for sto in "IQUV"]
            spectrum = getattr(source, "spectrum", _empty_spectrum)

            # Attempts to grab the source reference frequency. Failing that,
            # the skymodel reference frequency is used. If that still fails,
            # will error out. However, if the first source has a reference
            # frequency set, we will instead default to that.
            ref_freq = getattr(spectrum, "freq0", fallback_freq0)

            if ref_freq is None and hasattr(spectrum, "spi"):
                raise ValueError("Reference frequency not found for source {} "
                                 "in {}. Please set reference frequency for "
                                 "either this source or the entire file."
                                 "".format(source.name, sky_model_name))
            else:
                fallback_freq0 = fallback_freq0 or ref_freq

            if ref_freq is not None:
                # Extract SPI for I, defaulting to 0 - flat spectrum.
                spi = [[getattr(spectrum, "spi", 0)]*4]
            else: # no reference frequency set and no spi set (error above)
                spi = [[0]*4] # flat spectrum source assumed
                ref_freq = 1.0e-10

            if typecode == "gau":
                emaj = source.shape.ex
                emin = source.shape.ey
                pa = source.shape.pa

                gauss_params = groups[parent_group]["gauss"]

                gauss_params["radec"].append([ra, dec])
                gauss_params["stokes"].append(flux)
                gauss_params["spi"].append(spi)
                gauss_params["ref_freq"].append(ref_freq)
                gauss_params["shape"].append([emaj, emin, pa])

            elif typecode == "pnt":

                point_params = groups[parent_group]["point"]

                point_params["radec"].append([ra, dec])
                point_params["stokes"].append(flux)
                point_params["spi"].append(spi)
                point_params["ref_freq"].append(ref_freq)

            else:
                raise ValueError("Unknown typecode - {}".format(typecode))

        # Recursively freeze the default dict so that accessing non-existent
        # keys will fail as expected hereafter.
        sky_model_dict[sky_model_tuple] = freeze_default_dict(groups)

        msg = "".join(
            "\n  {:<8}: {} point source/s, {} Gaussian source/s".format(
                key,
                len(value["point"]["stokes"]) if "point" in value else 0,
                len(value["gauss"]["stokes"]) if "gauss" in value else 0)
            for key, value in sky_model_dict[sky_model_tuple].items())

        logger.info("Source groups/clusters for {}:{}", sky_model_name, msg)

    return sky_model_dict


def daskify_sky_model_dict(sky_model_dict, opts):
    """Converts source parameter dictionary into a dictionary of dask arrays.

    Args:
        sky_model_dict: Dictionary of sources.
        opts: Namespace object containing options.

    Returns:
        dask_sky_model_dict: A dicitonary of dask arrays.
    """

    dask_sky_model_dict = sky_model_dict.copy()  # Avoid mutating input.

    # This single line can have a large impact on memory/performance. Sets
    # the source chunking strategy for the predict.

    chunks = opts.dft_predict_source_chunks \
        if opts.input_model_predict_mode == "dft" else -1

    Point = namedtuple("Point", ["radec", "stokes", "spi", "ref_freq"])
    Gauss = namedtuple("Gauss", ["radec", "stokes", "spi", "ref_freq",
                                 "shape"])

    for model_name, model_group in sky_model_dict.items():
        for group_name, group_sources in model_group.items():

            if "point" in group_sources:

                point_params = group_sources["point"]

                dask_sky_model_dict[model_name][group_name]['point'] = \
                    Point(
                        da.from_array(
                            point_params["radec"], chunks=(chunks, -1)),
                        da.from_array(
                            point_params["stokes"], chunks=(chunks, -1)),
                        da.from_array(
                            point_params["spi"], chunks=(chunks, 1, -1)),
                        da.from_array(
                            point_params["ref_freq"], chunks=chunks))

            if "gauss" in group_sources:

                gauss_params = group_sources["gauss"]

                dask_sky_model_dict[model_name][group_name]['gauss'] = \
                    Gauss(
                        da.from_array(
                            gauss_params["radec"], chunks=(chunks, -1)),
                        da.from_array(
                            gauss_params["stokes"], chunks=(chunks, -1)),
                        da.from_array(
                            gauss_params["spi"], chunks=(chunks, 1, -1)),
                        da.from_array(
                            gauss_params["ref_freq"], chunks=chunks),
                        da.from_array(
                            gauss_params["shape"], chunks=(chunks, -1)))

    return dask_sky_model_dict


@lru_cache(maxsize=16)
def load_beams(beam_file_schema, corr_types, beam_l_axis, beam_m_axis):
    """Loads in the beams spcified by the beam schema.

    Adapted from https://github.com/ska-sa/codex-africanus.

    Args:
        beam_file_schema: String conatining MeqTrees like schema.
        corr_types: Tuple of correlation types obtained from the MS.
        beam_l_axis: String identifying beam l axis.
        beam_m_axis: String identifying beam m axis.

    Returns:
        beam: (npix, npix, nchan, ncorr) dask array of beam values.
        beam_lm_ext: (2, 2) dask array of the beam's extent in the lm plane.
        beam_freq_grid: (nchan) dask array of frequency values at which we
            have beam samples.
    """

    class FITSFile(object):
        """ Exists so that fits file is closed when last ref is gc'd """

        def __init__(self, filename):
            self.hdul = hdul = fits.open(filename)
            assert len(hdul) == 1
            self.__del_ref = weakref.ref(self, lambda r: hdul.close())

    # Open files and get headers
    beam_files = []
    headers = []

    for corr, (re, im) in beam_filenames(beam_file_schema, corr_types).items():
        re_f = FITSFile(re)
        im_f = FITSFile(im)
        beam_files.append((corr, (re_f, im_f)))
        headers.append((corr, (re_f.hdul[0].header, im_f.hdul[0].header)))

    # All FITS headers should agree (apart from DATE)
    flat_headers = []

    for corr, (re_header, im_header) in headers:
        if "DATE" in re_header:
            del re_header["DATE"]
        if "DATE" in im_header:
            del im_header["DATE"]
        flat_headers.append(re_header)
        flat_headers.append(im_header)

    if not all(flat_headers[0] == h for h in flat_headers[1:]):
        raise ValueError("BEAM FITS Header Files differ")

    #  Map FITS header type to NumPy type
    BITPIX_MAP = {8: np.dtype('uint8').type,
                  16: np.dtype('int16').type,
                  32: np.dtype('int32').type,
                  -32: np.dtype('float32').type,
                  -64: np.dtype('float64').type}

    header = flat_headers[0]
    bitpix = header['BITPIX']

    try:
        dtype = BITPIX_MAP[bitpix]
    except KeyError:
        raise ValueError("No mapping from BITPIX %s to a numpy type" % bitpix)
    else:
        dtype = np.result_type(dtype, np.complex64)

    if not header['NAXIS'] == 3:
        raise ValueError("FITS must have exactly three axes. "
                         "L or X, M or Y and FREQ. NAXIS != 3")

    (l_ax, l_grid), (m_ax, m_grid), (nu_ax, nu_grid) = \
        beam_grids(header,
                   beam_l_axis.replace("~", "-"),
                   beam_m_axis.replace("~", "-"))

    # Shape of each correlation
    shape = (l_grid.shape[0], m_grid.shape[0], nu_grid.shape[0])

    # Axis tranpose, FITS is FORTRAN ordered
    ax = (nu_ax - 1, m_ax - 1, l_ax - 1)

    def _load_correlation(re, im, ax):
        # Read real and imaginary for each correlation
        return (re.hdul[0].data.transpose(ax) +
                im.hdul[0].data.transpose(ax)*1j)

    # Create delayed loads of the beam
    beam_loader = dask.delayed(_load_correlation)

    beam_corrs = [beam_loader(re, im, ax)
                  for c, (corr, (re, im)) in enumerate(beam_files)]
    beam_corrs = [da.from_delayed(bc, shape=shape, dtype=dtype)
                  for bc in beam_corrs]

    # Stack correlations and rechunk to one great big block
    beam = da.stack(beam_corrs, axis=3)
    beam = beam.rechunk(shape + (len(corr_types),))

    # Dask arrays for the beam extents and beam frequency grid
    beam_lm_ext = np.array([[l_grid[0], l_grid[-1]], [m_grid[0], m_grid[-1]]])
    beam_lm_ext = da.from_array(beam_lm_ext, chunks=beam_lm_ext.shape)
    beam_freq_grid = da.from_array(nu_grid, chunks=nu_grid.shape)

    return beam, beam_lm_ext, beam_freq_grid


def get_support_tables(opts):
    """Get the support tables necessary for the predict.

    Adapted from https://github.com/ska-sa/codex-africanus.

    Args:
        opts: A Namespace object of global options.

    Returns:
        lazy_tables: Dictionary of support table datasets.
    """

    n = {k: '::'.join((opts.input_ms_name, k)) for k
         in ("ANTENNA", "DATA_DESCRIPTION", "FIELD",
             "SPECTRAL_WINDOW", "POLARIZATION", "FEED")}

    # All rows at once
    lazy_tables = {"ANTENNA": xds_from_table(n["ANTENNA"]),
                   "FEED": xds_from_table(n["FEED"])}

    compute_tables = {
        # NOTE: Even though this has a fixed shape, I have ammended it to
        # also group by row. This just makes life fractionally easier.
        "DATA_DESCRIPTION": xds_from_table(n["DATA_DESCRIPTION"],
                                           group_cols="__row__"),
        # Variably shaped, need a dataset per row
        "FIELD":
            xds_from_table(n["FIELD"], group_cols="__row__"),
        "SPECTRAL_WINDOW":
            xds_from_table(n["SPECTRAL_WINDOW"], group_cols="__row__"),
        "POLARIZATION":
            xds_from_table(n["POLARIZATION"], group_cols="__row__"),
    }

    lazy_tables.update(dask.compute(compute_tables)[0])

    return lazy_tables


def corr_schema(pol):
    """Define correlation schema.

    Adapted from https://github.com/ska-sa/codex-africanus.

    Args:
        pol: xarray dataset containing POLARIZATION subtable information.

    Returns:
        corr_schema: A list of lists containing the correlation schema from
        the POLARIZATION table, e.g. `[[9, 10], [11, 12]]` for example.
    """
    corrs = pol.NUM_CORR.values
    corr_types = da.squeeze(pol.CORR_TYPE.values)

    if corrs == 4:
        return [[corr_types[0], corr_types[1]],
                [corr_types[2], corr_types[3]]]  # (2, 2) shape
    elif corrs == 2:
        return [corr_types[0], corr_types[1]]    # (2, ) shape
    elif corrs == 1:
        return [corr_types[0]]                   # (1, ) shape
    else:
        raise ValueError("corrs %d not in (1, 2, 4)" % corrs)


def baseline_jones_multiply(corrs, *args):
    """Multiplies per-baseline Jones terms together.

    Args:
        corrs: Integer number of corellations.
        *args: Variable length list of alternating term names and assosciated
            dask arrays.

    Returns:
        Dask array contatining the result of multiplying the input Jones terms.
    """

    names = args[::2]
    arrays = args[1::2]

    input_einsum_schemas = []
    corr_index = 0

    for name, array in zip(names, arrays):
        try:
            # Obtain function for prescribing the input einsum schema
            schema_fn = _rime_term_map[name]
        except KeyError:
            raise ValueError("Unknown RIME term '%s'" % name)
        else:
            # Extract it and the next corr index
            einsum_schema, corr_index = schema_fn(corrs, corr_index)
            input_einsum_schemas.append(einsum_schema)

            if not len(einsum_schema) == array.ndim:
                raise ValueError("%s len(%s) == %d != %s.ndim"
                                 % (name, einsum_schema,
                                    len(einsum_schema), array.shape))

    output_schema = _bl_jones_output_schema(corrs, corr_index)
    schema = ",".join(input_einsum_schemas) + output_schema

    return da.einsum(schema, *arrays, optimize=True)


def compute_p_jones(parallactic_angles, feed_xds, opts):
    """Compte the P-Jones (parallactic angle + receptor angle) matrix.

    Args:
        parallactic_angles: Dask array of parallactic angles.
        feed_xds: xarray datset containing feed information.
        opts: A Namepspace of global options.

    Returns:
        A dask array of feed rotations per antenna per time.
    """
    # This is a DI term when there are no DD terms, otherwise it needs to be
    # applied before the beam. This currently makes assumes identical
    # receptor angles. TODO: Remove assumption when Codex gains functionality.

    receptor_angles = feed_xds.RECEPTOR_ANGLE.data

    if not da.all(receptor_angles[:, 0] == receptor_angles[:, 1]):
        logger.warning("RECEPTOR_ANGLE indicates non-orthoganal "
                       "receptors. Currently, P-Jones cannot account "
                       "for non-uniform offsets. Using 0.")
        return compute_feed_rotation(parallactic_angles, opts._feed_type)
    else:
        return compute_feed_rotation(
            parallactic_angles + receptor_angles[None, :, 0], opts._feed_type)


def die_factory(utime_val, frequency, ant_xds, feed_xds, phase_dir, opts):
    """Produces a net direction-independent matrix per time, channe, antenna.

    NOTE: This lacks test coverage.

    Args:
        utime_val: Dask array of unique time values.
        frequency: Dask array of frequency values.
        ant_xds: xarray dataset containing antenna information.
        feed_xds: xarray dataset containing feed information.
        phase_dir: The phase direction in radians.
        opts: A Namepspace of global options.

    Returns:
        die_jones: A dask array representing the net direction-independent
            effects.
    """

    die_jones = None

    # If the beam is enabled, P-Jones has to be applied before the beam.
    if opts.input_model_apply_p_jones and not opts.input_model_beam:

        parallactic_angles = compute_parallactic_angles(utime_val,
                                                        ant_xds["POSITION"],
                                                        phase_dir)

        p_jones = compute_p_jones(parallactic_angles, feed_xds, opts)

        # Broadcasts the P-Jones matrix to the expeceted DIE dimensions.
        # TODO: This is only appropriate whilst there are no other DIE terms.
        n_t, n_a, _, _ = p_jones.shape
        n_c = frequency.size

        chunks = (utime_val.chunks[0], n_a, frequency.chunks[0], 2, 2)

        die_jones = da.broadcast_to(p_jones[:, :, None, :, :],
                                    (n_t, n_a, n_c, 2, 2),
                                    chunks=chunks)

    return die_jones


def _zero_pes(parangles, frequency, dtype_):
    """ Create zeroed pointing errors """
    ntime, na = parangles.shape
    nchan = frequency.shape[0]
    return np.zeros((ntime, na, nchan, 2), dtype=dtype_)


def _unity_ant_scales(parangles, frequency, dtype_):
    """ Create zeroed antenna scalings """
    _, na = parangles[0].shape
    nchan = frequency.shape[0]
    return np.ones((na, nchan, 2), dtype=dtype_)


def dde_factory(ms, utime, frequency, ant, feed, field, pol, lm, opts):
    """Multiplies per-antenna direction-dependent Jones terms together.

    Adapted from https://github.com/ska-sa/codex-africanus.

    Args:
        ms: xarray dataset containing measurement set data.
        utime: A dask array of unique TIME column vales.
        frequency: A dask array of per-channel frequency values.
        ant: xarray dataset containing ANTENNA subtable data.
        feed: xarray dataset containing FEED subtable data.
        field: xarray dataset containing FIELD subtable data.
        pol: xarray dataset containing POLARIZATION subtable data.
        lm: dask array of per-source lm values.
        opts: A Namespace object containing global options.

    Returns:
        Dask array containing the result of multiplying the
            direction-dependent Jones terms together.
    """
    if opts.input_model_beam is None:
        return None

    # Beam is requested
    corr_type = tuple(pol.CORR_TYPE.data[0])

    if not len(corr_type) == 4:
        raise ValueError("Need four correlations for DDEs")

    parangles = compute_parallactic_angles(utime, ant.POSITION.data,
                                           field.PHASE_DIR.data[0][0])

    # Construct feed rotation
    p_jones = compute_p_jones(parangles, feed, opts)

    dtype = np.result_type(parangles, frequency)

    # Create zeroed pointing errors
    zpe = da.blockwise(_zero_pes, ("time", "ant", "chan", "comp"),
                       parangles, ("time", "ant"),
                       frequency, ("chan",),
                       dtype, None,
                       new_axes={"comp": 2},
                       dtype=dtype)

    # Created zeroed antenna scaling factors
    zas = da.blockwise(_unity_ant_scales, ("ant", "chan", "comp"),
                       parangles, ("time", "ant"),
                       frequency, ("chan",),
                       dtype, None,
                       new_axes={"comp": 2},
                       dtype=dtype)

    # Load the beam information
    beam, lm_ext, freq_map = load_beams(opts.input_model_beam,
                                        corr_type,
                                        opts.input_model_beam_l_axis,
                                        opts.input_model_beam_m_axis)

    # Introduce the correlation axis
    beam = beam.reshape(beam.shape[:3] + (2, 2))

    beam_dde = beam_cube_dde(beam, lm_ext, freq_map, lm, parangles,
                             zpe, zas,
                             frequency)

    # Multiply the beam by the feed rotation to form the DDE term
    return da.einsum("stafij,tajk->stafik", beam_dde, p_jones)

def degridder(uvw,
              gridstack,
              lambdas,
              chanmap,
              cell,
              image_centres,
              phase_centre,
              convolution_kernel,
              convolution_kernel_width,
              convolution_kernel_oversampling,
              baseline_transform_policy,
              phase_transform_policy,
              stokes_conversion_policy,
              convolution_policy,
              vis_dtype=np.complex128,
              rowparallel=False):
    """
    2D Convolutional degridder, discrete to contiguous

    Adapted from https://github.com/ska-sa/codex-africanus.

    @uvw: value coordinates, (nrow, 3)
    @gridstack: complex gridded data, (nband, npix, npix)
    @lambdas: wavelengths of data channels
    @chanmap: MFS band mapping per channel
    @cell: cell_size in degrees
    @image_centre: new phase centre of image (radians, ra, dec)
    @phase_centre: original phase centre of data (radians, ra, dec)
    @convolution_kernel: packed kernel as generated by kernels package
    @convolution_kernel_width: number of taps in kernel
    @convolution_kernel_oversampling: number of oversampled points in kernel
    @baseline_transform_policy: any accepted policy in
                                .policies.baseline_transform_policies,
                                can be used to tilt image planes for
                                polyhedron faceting
    @phase_transform_policy: any accepted policy in
                             .policies.phase_transform_policies,
                             can be used to facet at provided
                             facet @image_centre
    @stokes_conversion_policy: any accepted correlation to stokes
                               conversion policy in
                               .policies.stokes_conversion_policies
    @convolution_policy: any accepted convolution policy in
                         .policies.convolution_policies
    @vis_dtype: accumulation vis dtype (default complex 128)
    @rowparallel: adds additional threading per row per chunk. This may be
                  necessary for cases where there are few facets and few chunks
                  to get optimal performance. Requires TBB to be installed
                  from your distribution package management system. See numba
                  documentation
                  http://numba.pydata.org/numba-doc/0.46.0/user/threading-layer.html
                  Must set:
                  from numba import config # have to be openmp to support
                  nested parallelism config.THREADING_LAYER = 'threadsafe'
                  before calling this function
    """
    def __degrid(uvw,
             gridstack,
             lambdas,
             chanmap,
             image_centres,
             phase_centre,
             cell=None,
             convolution_kernel=None,
             convolution_kernel_width=None,
             convolution_kernel_oversampling=None,
             baseline_transform_policy=None,
             phase_transform_policy=None,
             stokes_conversion_policy=None,
             convolution_policy=None,
             vis_dtype=np.complex128,
             rowparallel=False):
        image_centres = image_centres[0][0]
        if image_centres.ndim != 2:
            raise ValueError(
                "Image centres for DASK wrapper expects list of image centres, "
                "one per facet in radec radians"
            )
        if image_centres.shape[1] != 2:
            raise ValueError("Image centre must be a list of tuples")
        uvw = uvw[0]
        if uvw.ndim != 2 or uvw.shape[1] != 3:
            raise ValueError("UVW array must be nrow x 3")
        gridstack = gridstack[0][0][0][0]
        if gridstack.ndim != 4:
            raise ValueError("Gridstack must be nfacet x nband x ny x nx")
        lambdas = lambdas
        chanmap = chanmap
        if chanmap.size != lambdas.size:
            raise ValueError(
                "Chanmap and corresponding lambdas must match in shape")
        nchan = lambdas.size
        nrow = uvw.shape[0]
        nfacet, _ = image_centres.shape
        ncorr = stokes_conversion_policies.ncorr_outpy(
            policy_type=stokes_conversion_policy)()
        vis = np.zeros((nfacet, nrow, nchan, ncorr), dtype=vis_dtype)
        degridcall = np_degridder_serial if not rowparallel else np_degridder
        for fi, f in enumerate(image_centres):
            # add contributions from all facets
            vis[fi, :, :, :] = \
                degridcall(uvw,
                           gridstack[fi, :, :, :],
                           lambdas,
                           chanmap,
                           cell,
                           f,
                           phase_centre,
                           convolution_kernel,
                           convolution_kernel_width,
                           convolution_kernel_oversampling,
                           baseline_transform_policy,
                           phase_transform_policy,
                           stokes_conversion_policy,
                           convolution_policy,
                           vis_dtype=vis_dtype)
        return vis

    if image_centres.ndim != 2:
        raise ValueError(
            "Image centres for DASK wrapper expects list of "
            "image centres, one per facet in radec radians"
        )
    if image_centres.shape[1] != 2:
        raise ValueError("Image centre must be a list of tuples")
    if gridstack.ndim != 4 or gridstack.shape[0] != image_centres.shape[0]:
        raise ValueError(
            "Grid stack must be nfacet x nband x yy x xx and match number "
            "of image centres"
        )
    vis = da.blockwise(
        __degrid, ("nfacet", "row", "chan", "corr"),
        uvw, ("row", "uvw"),
        gridstack, ("nfacet", "nband", "y", "x"),
        lambdas, ("chan", ),
        chanmap, ("chan", ),
        image_centres, ("nfacet", "coord"),
        convolution_kernel=convolution_kernel,
        convolution_kernel_width=convolution_kernel_width,
        convolution_kernel_oversampling=convolution_kernel_oversampling,
        baseline_transform_policy=baseline_transform_policy,
        phase_transform_policy=phase_transform_policy,
        stokes_conversion_policy=stokes_conversion_policy,
        convolution_policy=convolution_policy,
        cell=cell,
        phase_centre=phase_centre,
        vis_dtype=vis_dtype,
        new_axes={
            "corr":
            stokes_conversion_policies.ncorr_outpy(
                policy_type=stokes_conversion_policy)()
        },
        dtype=vis_dtype,
        meta=np.empty(
            (0, 0, 0),
            dtype=vis_dtype)  # row, chan, correlation product as per MSv2 spec
    )
    return vis

def render_gaussians(stokes, gaussian_extent, gaussian_shape, sradec,
                    frequency, phase_centre, cellsize, npix):
    """Renders sources onto a cube to create a model for degridding purposes
    Args:
        stokes: da array of stokes parameters per band  (nsrc x nband)
        gaussian_shape: da array of (emaj, emin, pos) tripples (nsrc x 3),
                        emaj and emin given at fwhm, pos in radians
        gaussian_extent: da array of gaussian support size in number of pixels
        sradec: da array of source ra, dec radians (nsrc x 2)
        frequency: da array of frequencies of band centres (nband)
        cellsize: model resolution in radians
        npix: size of the (square) grid to render model to
        phase_centre: phase centre of model in radians
    Returns:
        da array of shape (nband x npix x npix) containing rendered model
    """
    def __render(stokes, gaussian_extent, gaussian_shape,
                 sradec, frequency, phase_centre, cellsize, npix):
        ndegridband = frequency.size
        fwhm_inv = 1.0 / (2*np.sqrt(2*np.log(2)))
        if stokes.shape[1] != ndegridband:
            raise ValueError("Source stokes vector must have channel "
                             "dimension equal to #degridbands")
        model = np.zeros((1, ndegridband, npix, npix), dtype=np.float32)
        for si, (s, sup, g, (ra, dec)) in enumerate(zip(stokes,
                                                        gaussian_extent,
                                                        gaussian_shape,
                                                        sradec)):
            emaj, emin, pa = g
            xx = (np.arange(sup) - sup//2)
            x, y = np.meshgrid(xx, xx)
            xr = np.cos(pa) * x + np.sin(pa) * y
            yr = -np.sin(pa) * x + np.cos(pa) * y
            # unnormalized gaussian rendered at FWHM
            g = np.exp(-0.5 * ((xr/(emaj/cellsize*fwhm_inv))**2 + 
                               (yr/(emin/cellsize*fwhm_inv))**2))
            # render overlapping portion of g onto model
            hdr = {"NAXIS": 2, 
                   "NAXIS1":npix, 
                   "NAXIS2":npix, 
                   "CDELT1":-np.rad2deg(cellsize), # RA 
                   "CDELT2":np.rad2deg(cellsize),  # DEC
                   "CRPIX1":npix*0.5 + 1, # for FORTRAN indexing
                   "CRPIX2":npix*0.5 + 1, # for FORTRAN indexing
                   "CRVAL1": np.rad2deg(phase_centre[0]), 
                   "CRVAL2": np.rad2deg(phase_centre[1]), 
                   "CTYPE1": "deg", 
                   "CTYPE2": "deg"}
            w = WCS(hdr)
            sx, sy = w.all_world2pix([[np.rad2deg(ra), 
                                       np.rad2deg(dec)]], 
                                     1)[0] - 1 # FORTRAN ordering, starting at 1
            sx = int(np.round(sx))
            sy = int(np.round(sy))
            grb = max(0, sup - max(0, sx + sup // 2 + 1 - npix))
            glb = min(sup, max(0, 0 - (sx - sup // 2)))
            gub = max(0,sup - max(0, sx + sup // 2 + 1 - npix))
            gbb = min(sup, max(0, 0 - (sx - sup // 2)))
            gsel = g[gbb:gub,glb:grb]
            mlb = max(sx - sup // 2, 0)
            mrb = max(min(sx + sup // 2 + 1, npix), 0)
            mbb = max(sy - sup // 2, 0)
            mub = max(min(sy + sup // 2 + 1, npix), 0)
            modsel = model[0, :, mbb:mub,mlb:mrb].view()
            if np.prod(modsel.shape[1:3]) != 0:
                assert modsel.shape[1:3] == gsel.shape
                modsel += gsel[None, :, :] * s[:, None, None]
        return model
    assert len(stokes.chunks) == len(stokes.shape)
    assert len(gaussian_extent.chunks) == len(gaussian_extent.shape)
    assert len(gaussian_shape.chunks) == len(gaussian_shape.shape)
    assert len(sradec.chunks) == len(sradec.shape)
    assert len(frequency.chunks) == len(frequency.shape)
    assert stokes.shape[0] == gaussian_extent.shape[0]
    assert stokes.shape[0] == gaussian_shape.shape[0]
    assert stokes.shape[0] == sradec.shape[0]
    assert stokes.shape[1] == frequency.shape[0]
    assert stokes.chunks[0] == gaussian_extent.chunks[0]
    assert stokes.chunks[0] == gaussian_shape.chunks[0]
    assert stokes.chunks[0] == sradec.chunks[0]
    assert stokes.chunks[1] == frequency.chunks[0]
    assert gaussian_extent.ndim == 1
    assert gaussian_shape.ndim == 2
    assert gaussian_shape.shape[1] == 3
    assert sradec.shape[1] == 2
    assert stokes.ndim == 3
    # render chunks of rows in parallel, reduce over first dimension
    # for now only support stokes I
    return da.blockwise(__render, ("nsrc", "nband", "y", "x"),
                        stokes[:, :, 0], ("nsrc", "nband"),
                        gaussian_extent, ("nsrc",),
                        gaussian_shape, ("nsrc", "gaussshape"),
                        sradec, ("nsrc", "radec"),
                        frequency, ("nband",),
                        phase_centre=phase_centre, 
                        cellsize=cellsize, 
                        npix=npix,
                        dtype=np.float32,
                        meta=np.empty((0,0,0,0), dtype=np.float32),
                        concatenate=True,
                        new_axes={"x": npix,
                                  "y": npix},
                        # one model cube per source row chunk
                        adjust_chunks={"nsrc": 1}
                       ).sum(axis=0)

def gaussian_extents(gaussian_shape, cellsize, 
                     truncate_sigma=10.0):
    """Calculates source extents in number of pixels
    Args:
        gaussian_shape: da array of (emaj, emin, pos) tripples (nsrc x 3),
                        emaj and emin given at fwhm, pos in radians
        cellsize: model resolution in radians
        truncate_sigma: truncate rendered gaussians at specified sigma
    Returns:
        da array of source extents in number of pixels
    """
    def __extents(gaussian_shape, cellsize, 
                  truncate_sigma=10.0):
        fwhm_inv = 1.0 / (2*np.sqrt(2*np.log(2)))
        sext = np.zeros(gaussian_shape.shape[0], dtype=np.int64)
        for si, g in enumerate(gaussian_shape):
            emaj, emin, pa = g
            sigpx = emaj / cellsize * fwhm_inv
            nx = max(int(np.ceil(sigpx * truncate_sigma)), 1)
            nx = nx + 1 if nx % 2 == 0 else nx
            sext[si] = nx
        return sext
    return da.blockwise(__extents, ("nsrc",),
                        gaussian_shape, ("nsrc", "gaussshape"),
                        cellsize=cellsize,
                        truncate_sigma=truncate_sigma,
                        dtype=np.int64,
                        meta=np.empty((0,), dtype=np.int64),
                        concatenate=True
                       )

def bandmapping(vis_freqs, band_frequencies):
    """ 
        Gives the frequency mapping for visibility to degrid band 
        Assume linear regular spacing, so we may end up
        with a completely empty band somewhere in the middle
        if we have spws that are separated in frequency
        Args:
            vis_freqs: channel centre frequencies for visibility data
            band_frequencies: should be a linear spaced array of band
                              frequencies
        Returns:
            da array of band mapping per channel
    """
    def __map(vis_freqs, band_frequencies):
        def find_nearest(array, value):
            idx = np.searchsorted(array, value, side="left")
            if idx > 0 and (idx == len(array) or math.fabs(value - array[idx-1]) < math.fabs(value - array[idx])):
                return idx - 1
            else:
                return idx
        freq_mapping = [find_nearest(band_frequencies, v) for v in vis_freqs]
        return np.array(freq_mapping, dtype=np.int32)
    return da.blockwise(__map, ("chan", ),
                        vis_freqs, ("chan", ),
                        band_frequencies, ("band", ),
                        dtype=np.int32,
                        meta=np.empty((0,), dtype=np.int64),
                        concatenate=True)

def extract_facet_models(model, facet_bbs):
    """Extracts facet subcubes from model cube
        Arguments:
            model: must be nband x npix x npix model cube
            facet_bbs: ndarray of nfacet x square bounding boxes
                        of shape nfpix x nfpix
        Returns:
            da array of shape nfacet x nfpix x nfpix
    """
    if not all(map(lambda f: f == facet_bbs[0].box_npx,
                   map(lambda f: f.box_npx, facet_bbs))):
        raise ValueError("Facets must all be of same size")
    if not facet_bbs[0].box_npx[0] == facet_bbs[0].box_npx[1]:
        raise ValueError("Facets must all be square")
    if model.ndim != 3:
        raise ValueError("Expect model cube to be 3 dimensional")
    ndegridband = model.shape[0]
    nfpix = facet_bbs[0].box_npx[0]
    def __extract(model, facet_bbs, ndegridband, nfpix):
        facet_models = np.zeros((len(facet_bbs), 
                                ndegridband, 
                                nfpix, 
                                nfpix),
                                dtype=np.complex64)
        for bbi, bb in enumerate(facet_bbs):
            subcube = BoundingBox.regional_data(bb, 
                                                model,
                                                axes=(1, 2),
                                                oob_value=0)[0]
            facet_models[bbi, :, :, :] = subcube
        return facet_models

    return da.blockwise(__extract, ("nfacet", "nband", "y", "x"),
                        da.from_array(facet_bbs, chunks=(len(facet_bbs))), ("nfacet",),
                        ndegridband=ndegridband,
                        nfpix=nfpix,
                        dtype=np.complex64,
                        meta=np.empty((0, 0, 0, 0), dtype=np.complex64),
                        new_axes={"nband": ndegridband,
                                  "y": nfpix,
                                  "x": nfpix},
                        concatenate=True)

def dask_fft_cached_wisdom(opts, model, wisdom_file):
    """FFTs a 4d cube of nfacet x nband x npix x npix
       Arguments:
            opts: global options dict
            model: (da array) 4d cube of nfacet x nband x npix x npix
       Postcondition:
            Caches FFTW wisdom for this shape and reuse if possible
       Returns:
            FFT (with DC component at npix//2, npix//2) of model
    """
    # PyFFTW documenation incorrect. Implementation is missing necessary kwargs
    # define some replacements
    def __rfft4x2(a, **kwargs):
        return da.blockwise(pyfftw.interfaces.numpy_fft.rfftn, ("nfacet", "nband", "y", "x"),
                            a, ("nfacet", "nband", "y", "x"),
                            dtype=a.dtype,
                            concatenate=True,
                            meta=np.empty((0,0,0,0), dtype=a.dtype),
                            **kwargs)
    def __irfft4x2(a, **kwargs):
        return da.blockwise(pyfftw.interfaces.numpy_fft.irfftn, ("nfacet", "nband", "y", "x"),
                            a, ("nfacet", "nband", "y", "x"),
                            dtype=a.dtype,
                            concatenate=True,
                            meta=np.empty((0,0,0,0), dtype=a.dtype),
                            **kwargs)
    def __fft4x2(a, **kwargs):
        return da.blockwise(pyfftw.interfaces.numpy_fft.fftn, ("nfacet", "nband", "y", "x"),
                            a, ("nfacet", "nband", "y", "x"),
                            dtype=a.dtype,
                            concatenate=True,
                            meta=np.empty((0,0,0,0), dtype=a.dtype),
                            **kwargs)
    def __ifft4x2(a, **kwargs):
        return da.blockwise(pyfftw.interfaces.numpy_fft.ifftn, ("nfacet", "nband", "y", "x"),
                            a, ("nfacet", "nband", "y", "x"),
                            dtype=a.dtype,
                            concatenate=True,
                            meta=np.empty((0,0,0,0), dtype=a.dtype),
                            **kwargs)
    if model.ndim != 4:
        raise ValueError("Expect model cube to be 4 dimensional")
    nfacet, ndegridband, _, npix = model.shape
    fft_nthread = multiprocessing.cpu_count() if opts.fft_predict_fft_nthreads == -1 else \
            opts.fft_predict_fft_nthreads

    def __learn_wisdom(nfacet, nstack, npix, dtype=np.complex64):
        """Learns FFTW wisdom for 2D FFT of npix x npix stack of images"""
        logger.info("Computing fftw wisdom FFTs for shape [{} x {} x {} x {}] and dtype {}".format(
            nfacet, nstack, npix, npix, dtype.name))
        test = da.zeros((nfacet, nstack, npix, npix), dtype=dtype, chunks=(nfacet, nstack, npix, npix))
        if "float" in dtype.name:
            a = __rfft4x2(test, 
                          overwrite_input=True,
                          threads=fft_nthread,
                          axes=(2, 3),
                          planner_effort="FFTW_MEASURE")
            b = __irfft4x2(a, 
                           overwrite_input=True,
                           threads=fft_nthread,
                           axes=(2, 3),
                           planner_effort="FFTW_MEASURE")
        elif "complex" in dtype.name:
            a = __fft4x2(test,
                         overwrite_input=True,
                         threads=fft_nthread,
                         axes=(2, 3),
                         planner_effort="FFTW_MEASURE")
            b = __ifft4x2(a, 
                          overwrite_input=True,
                          threads=fft_nthread,
                          axes=(2, 3),
                          planner_effort="FFTW_MEASURE")
        b.compute()
    
    fft_plannereffort = "FFTW_ESTIMATE"
    if os.path.exists(wisdom_file) and os.path.isfile(wisdom_file):
        try:
            with open(wisdom_file, "rb") as wf:
                logger.info("Loading cached FFTW wisdom from {}".format(wisdom_file))
                dicowisdom = pickle.load(wf)
            pyfftw.import_wisdom(dicowisdom["Wisdom"])

            if (model.dtype.name, nfacet, ndegridband, npix, npix) not in dicowisdom["CachedShapes"]:
                dicowisdom["CachedShapes"].append((model.dtype.name, nfacet, ndegridband, npix, npix))
                __learn_wisdom(nfacet, ndegridband, npix, dtype=model.dtype)
                with open(wisdom_file, "wb") as wf:
                    logger.info("Caching FFTW wisdom to {}".format(wisdom_file))
                    pickle.dump(dicowisdom, wf)
        except:
            logger.error("Failed to load FFTW wisdom. Cache file is corrupt. Will recompute.")
            
            __learn_wisdom(nfacet, ndegridband, npix, dtype=model.dtype)
            dicowisdom = {
                "Wisdom": pyfftw.export_wisdom(),
                "CachedShapes": [(model.dtype.name, nfacet, ndegridband, npix, npix)]
            }
            with open(wisdom_file, "wb") as wf:
                logger.info("Caching FFTW wisdom to {}".format(wisdom_file))
                pickle.dump(dicowisdom, wf)
    else:
        __learn_wisdom(nfacet, ndegridband, npix, dtype=model.dtype)
        dicowisdom = {
            "Wisdom": pyfftw.export_wisdom(),
            "CachedShapes": [(model.dtype.name, nfacet, ndegridband, npix, npix)]
        }
        with open(wisdom_file, "wb") as wf:
            logger.info("Caching FFTW wisdom to {}".format(wisdom_file))
            pickle.dump(dicowisdom, wf)

    # finally fft
    return da.fft.fftshift(__ifft4x2(da.fft.ifftshift(model, 
                                                      axes=(2, 3)),
                                     axes=(2, 3),
                                     overwrite_input=True,
                                     threads=fft_nthread,
                                     planner_effort=fft_plannereffort
                                    ),
                           axes=(2, 3))

def vis_factory(opts, source_type, sky_model, ms, ant, field, spw, pol, feed,
                model_name, group_name):
    """Generates a graph describing the predict for an xds, model and type.

    Adapted from https://github.com/ska-sa/codex-africanus.

    Args:
        opts: A Namepspace of global options.
        source_type: A string - either "point" or "gauss".
        sky_model: The daskified sky model containing dask arrays of params.
        ms: An xarray.dataset containing a piece of the MS.
        ant: An xarray.dataset corresponding to the ANTENNA subtable.
        field: An xarray.dataset corresponding to the FIELD subtable.
        spw: An xarray.dataset corresponding to the SPECTRAL_WINDOW subtable.
        pol: An xarray.dataset corresponding the POLARIZATION subtable.
        feed: An xarray.dataset corresponding the FEED subtable.
        model_name: Name of model file
        group_name: Name of group / region within model                  
    Returns:
        The result of predict_vis - a graph describing the predict.
    """
    forward_transform = opts.input_model_predict_mode
    # Array containing source parameters.
    sources = sky_model[source_type]

    # Select single dataset rows
    corrs = pol.NUM_CORR.data[0]
<<<<<<< HEAD
=======

    # Necessary to chunk the predict in frequency. TODO: Make this less hacky
    # when this is improved in dask-ms.
    frequency = da.from_array(spw.CHAN_FREQ.data[0], chunks=ms.chunks['chan'])
    phase_dir = field.PHASE_DIR.data[0][0]  # row, poly

    lm = radec_to_lm(sources.radec, phase_dir)
    # This likely shouldn't be exposed. TODO: Disable this switch?
    uvw = -ms.UVW.data if opts.input_model_invert_uvw else ms.UVW.data

    # Generate per-source K-Jones (source, row, frequency).
    phase = compute_phase_delay(lm, uvw, frequency)

    # Apply spectral model to stokes parameters (source, frequency, corr).
    stokes = spectral_model(sources.stokes,
                            sources.spi,
                            sources.ref_freq,
                            frequency,
                            base=0)
>>>>>>> 3ea3cb4a

    phase_dir = field.PHASE_DIR.data[0][0]  # row, poly

    utime_val, utime_ind = blockwise_unique(ms.TIME.data,
                                                chunks=(ms.UTIME_CHUNKS,),
                                                return_inverse=True)
    if forward_transform == "dft":
        # Necessary to chunk the predict in frequency. TODO: Make this less hacky
        # when this is improved in dask-ms.
        frequency = da.from_array(spw.CHAN_FREQ.data[0], chunks=ms.chunks['chan'])
        lm = radec_to_lm(sources.radec, phase_dir)
        # This likely shouldn't be exposed. TODO: Disable this switch?
        uvw = -ms.UVW.data if opts.dft_predict_invert_uvw else ms.UVW.data

        # Apply spectral model to stokes parameters (source, frequency, corr).
        stokes = spectral_model(sources.stokes,
                                sources.spi,
                                sources.ref_freq,
                                frequency,
                                base=0)

        # Convery from stokes parameters to brightness matrix.
        brightness = convert(stokes, ["I", "Q", "U", "V"], corr_schema(pol))

        # Generate per-source K-Jones (source, row, frequency).
        phase = compute_phase_delay(lm, uvw, frequency)

        bl_jones_args = ["phase_delay", phase]

        # Add any visibility amplitude terms
        if source_type == "gauss":
            bl_jones_args.append("gauss_shape")
            bl_jones_args.append(gaussian_shape(uvw, frequency, sources.shape))

        bl_jones_args.extend(["brightness", brightness])

        jones = baseline_jones_multiply(corrs, *bl_jones_args)
    elif forward_transform == "fft":
        if group_name == "DIE":
            direction_phase_dir = phase_dir
        else:
            direction_phase_dir = da.mean(sources.radec, axis=0).compute() # barycentre of source cluster
        ndegridband = opts.fft_predict_no_degrid_band
        frequency = da.from_array(spw.CHAN_FREQ.data[0], chunks=ms.chunks['chan'])
        bandfreq = da.from_array(np.linspace(spw.CHAN_FREQ.data[0][0],
                                             spw.CHAN_FREQ.data[0][-1],
                                             ndegridband + 2)[1:-1], chunks=ndegridband)
        bandmap = bandmapping(frequency, bandfreq)
        logger.info("Degridding band frequencies: {}".format(
            ", ".join(map(lambda nu: "{0:.2f} MHz".format(nu), bandfreq.compute()*1e-6))))
        logger.info("Degridding band mapping: {}".format(
            ", ".join(map(str, bandmap.compute()))))
        nsrc = sources.stokes.shape[0]
        nsrc_chunks = sources.stokes.chunks[0]
        if da.max(sources.stokes[:,1:-1]).compute() > 1e-15:
            logger.warning("Model is polarized. FFT-based prediction currently does not "
                           "support polarized models. Stokes U, Q and V will be ignored!")
        stokes = spectral_model(sources.stokes,
                                sources.spi,
                                sources.ref_freq,
                                bandfreq,
                                base=0)
        cellsize = np.deg2rad(opts.fft_predict_model_resolution / 3600.0)
        sext = gaussian_extents(getattr(sources, "shape", da.zeros((nsrc, 2), 
                                                                   dtype=np.float32,
                                                                   chunks=(nsrc_chunks, 2))), 
                                cellsize)
        # TODO: deal with direction dependent case
        # phase dir must be set towardss group centre
        lm = radec_to_lm(sources.radec, direction_phase_dir)
        npix = min(opts.fft_predict_minimum_facet_size_px if opts.fft_predict_model_npix_max == -1 else 
                   opts.fft_predict_model_npix_max,
                   int(2 * np.ceil(da.max(np.pi*0.5*da.sqrt(da.sum(lm**2, axis=1))).compute() / cellsize)))
        npix = npix + 1 if npix % 2 == 1 else npix
        model = render_gaussians(stokes,
                                 sext,
                                 sources.shape,
                                 sources.radec,
                                 bandfreq,
                                 direction_phase_dir,
                                 cellsize,
                                 npix)
        nfacetxx = max(1, 
                       int(np.ceil(npix * np.rad2deg(cellsize) / 
                           opts.fft_predict_maximum_facet_size)))
        facetnpixpad = int(np.ceil(max(opts.fft_predict_maximum_facet_size / np.rad2deg(cellsize) * 
                                       opts.fft_predict_facet_padding_factor,
                                       opts.fft_predict_minimum_facet_size_px)))
        facetnpixpad = facetnpixpad + 1 if facetnpixpad % 2 == 1 else facetnpixpad
        logger.info("Building facet tesselation scheme for '{}' direction '{}'. "
                    "This may take some time.".format(model_name.name, group_name))
        model_bb = BoundingBoxFactory.AxisAlignedBoundingBox(BoundingBox(0, npix-1, 0, npix-1, 
                                                                         name="{}.{}".format(model_name[0], 
                                                                                             group_name)), 
                                                             square=True, enforce_odd=False)
        facet_bbs = list(map(lambda fb: BoundingBoxFactory.AxisAlignedBoundingBox(fb, 
                                                                                  square=True, 
                                                                                  enforce_odd=False),
                             map(lambda fb: BoundingBoxFactory.PadBox(fb, facetnpixpad, facetnpixpad),
                                 BoundingBoxFactory.SplitBox(model_bb, nsubboxes=nfacetxx))))
        
        # facet centres off the phase centre of the telescope:
        # facets are constructed relative to the bary centre of the direction
        # so we have to compute their offsets from the phase centre
        # for use in phase shifting visibilities to newly computed centres
        facet_centres = ((da.from_array(np.array(list(map(lambda f: f.centre, facet_bbs))), 
                                       chunks=(len(facet_bbs), 2)) -
                          da.from_array(np.array([[npix//2, npix//2]]),
                                        chunks=(1,2))
                         ) * da.from_array(np.array([[-cellsize, cellsize]]),
                                           chunks=(1,2)) +
                         (da.from_array(direction_phase_dir.reshape((1, 2)), chunks=(1,2)) - 
                          da.from_array(phase_dir.reshape((1, 2)), chunks=(1,2))) +
                         da.from_array(phase_dir.reshape((1, 2)), chunks=(1,2))
                        ) # in radians

        # facet centre lm cosines for use in E-Jones application
        # w.r.t to the pointing centre of the telescope
        # TODO: this should read from the pointing centre of the telescope
        # not the phase centre!
        lm = radec_to_lm(facet_centres, phase_dir)
        facet_models = extract_facet_models(model, facet_bbs)
        logger.info("Model '{0:s}' direction '{1:s}' rendered to {2:d} band {3:d} {4:d}x{4:d} px facetted "
                    "map at resolution of {5:0.1f}\"".format(model_name[0],
                                                             group_name,
                                                             ndegridband,
                                                             len(facet_bbs),
                                                             facetnpixpad,
                                                             np.rad2deg(cellsize)*3600.0))
        import os
        wisdom_file = os.path.join(opts.fft_predict_fftw_wisdom_cache_dir, 
                                   "{0:s}.{1:s}.wisdom".format(
            "tesselation",
            "pyfftw{}".format(pyfftw.__version__)))

        ft_models = dask_fft_cached_wisdom(opts, facet_models, wisdom_file)

        sup = opts.fft_predict_kernel_support
        OS = opts.fft_predict_kernel_oversampling
        aafilter = kernels.pack_kernel(kernels.kbsinc(sup, oversample=OS), 
                                       sup, oversample=OS)
        detaper = kernels.compute_detaper_dft_seperable(facet_bbs[0].box_npx[0], 
                                                        kernels.unpack_kernel(aafilter,
                                                                              sup,
                                                                              oversample=OS),
                                                        sup,
                                                        oversample=OS)
        aafilter = da.from_array(aafilter, chunks=(aafilter.size,))
        detaper = da.from_array(detaper, chunks=(facet_bbs[0].box_npx[0], 
                                                 facet_bbs[0].box_npx[0],))
        # detaper model stack (equal sized images)
        ft_models /= detaper[None, None, :, :]

        # generate 2x2 coherencies per row x channel for each of the facets
        # in this direction. The DDE matricies will then be computed towards
        # each of the directions
        if opts.fft_predict_degrid_rowparallel:
            from numba import config
            config.THREADING_LAYER = 'threadsafe'
        if list(np.array(corr_schema(pol)).flatten()) == [9, 10, 11, 12] or \
           list(np.array(corr_schema(pol)).flatten()) == [9, 12]:
            stokes_conversion = "XXXYYXYY_FROM_I"
        elif list(np.array(corr_schema(pol)).flatten()) == [5, 6, 7, 8] or \
             list(np.array(corr_schema(pol)).flatten()) == [5, 8]:
            stokes_conversion = "RRRLLRLL_FROM_I"
        else:
            raise RuntimeError("Degridding only supports [RR, RL, LR, LL] or [XX, XY, YX, YY] or "
                               "[RR, LL] or [XX, YY] correlation datasets at present.")
        jones = degridder(uvw=ms.UVW.data,
                          gridstack=ft_models,
                          lambdas=frequency,
                          chanmap=bandmap,
                          cell=np.rad2deg(cellsize),
                          image_centres=facet_centres,
                          phase_centre=phase_dir,
                          convolution_kernel=aafilter,
                          convolution_kernel_width=sup,
                          convolution_kernel_oversampling=OS,
                          baseline_transform_policy="rotate",
                          phase_transform_policy="phase_rotate",
                          stokes_conversion_policy=stokes_conversion,
                          convolution_policy="conv_1d_axisymmetric_packed_gather",
                          vis_dtype=ft_models.dtype,
                          rowparallel=opts.fft_predict_degrid_rowparallel).reshape(facet_centres.shape[0],
                                                                                   ms.UVW.shape[0], 
                                                                                   frequency.shape[0], 
                                                                                   2, 2)
    else:
        raise ValueError("Unknown mode {} for forward transform".format(forward_transform))
    
    # DI will include P-jones when there is no other DE term. Otherwise P must
    # be applied before other DD terms.
    die = die_factory(utime_val, frequency, ant, feed, phase_dir, opts)
    dde = dde_factory(ms, utime_val, frequency, ant, feed, field, pol, lm,
                      opts)

    dft = predict_vis(utime_ind, ms.ANTENNA1.data, ms.ANTENNA2.data,
                      dde, jones, dde, die, None, die)
    return dft


def predict(data_xds_list, opts):
    """Produces graphs describing predict operations.

    Adapted from https://github.com/ska-sa/codex-africanus.

    Args:
        data_xds_list: A list of xarray datasets corresponing to the input
            measurement set data.
        opts: A Namepspace of global options.

    Returns:
        predict_list: A list of dictionaries containing dask graphs describing
            the predict.
    """

    # Read in a Tigger .lsm.html and produce a dictionary of sources per
    # unique sky model and tag combination. Tags determine clustering.

    sky_model_dict = parse_sky_models(opts)

    # Convert sky model dictionary into a dictionary of per-model dask arrays.

    dask_sky_model_dict = daskify_sky_model_dict(sky_model_dict, opts)

    # Get the support tables (as lists), and give them sensible names.
    tables = get_support_tables(opts)

    ant_xds_list = tables["ANTENNA"]
    field_xds_list = tables["FIELD"]
    ddid_xds_list = tables["DATA_DESCRIPTION"]
    spw_xds_list = tables["SPECTRAL_WINDOW"]
    pol_xds_list = tables["POLARIZATION"]
    feed_xds_list = tables["FEED"]

    # List of predict operations
    predict_list = []

    for data_xds in data_xds_list:

        # Perform subtable joins.
        ant_xds = ant_xds_list[0]
        feed_xds = feed_xds_list[0]
        field_xds = field_xds_list[data_xds.attrs['FIELD_ID']]
        ddid_xds = ddid_xds_list[data_xds.attrs['DATA_DESC_ID']]
        spw_xds = spw_xds_list[ddid_xds.SPECTRAL_WINDOW_ID.data[0]]
        pol_xds = pol_xds_list[ddid_xds.POLARIZATION_ID.data[0]]

        model_vis = defaultdict(list)

        # Generate visibility expressions per model, per direction for each
        # source type.
        for model_name, model_group in dask_sky_model_dict.items():
            for group_name, group_sources in model_group.items():

                # Generate visibilities per source type.
                source_vis = [vis_factory(opts, stype, group_sources,
                                          data_xds, ant_xds, field_xds,
                                          spw_xds, pol_xds, feed_xds,
                                          model_name, group_name)
                              for stype in group_sources.keys()]

                # Sum the per-source-type visibilitites together.
                vis = sum(source_vis)

                # Reshape (2, 2) correlation to shape (4,)
                if vis.ndim == 4:
                    vis = vis.reshape(vis.shape[:-2] + (4,))

                # Append group_vis to the appropriate list.
                model_vis[model_name].append(vis)

        predict_list.append(freeze_default_dict(model_vis))

    return predict_list<|MERGE_RESOLUTION|>--- conflicted
+++ resolved
@@ -47,6 +47,7 @@
 _einsum_corr_indices = 'ijkl'
 
 _empty_spectrum = object()
+
 
 def _brightness_schema(corrs, index):
     if corrs == 4:
@@ -1121,29 +1122,9 @@
 
     # Select single dataset rows
     corrs = pol.NUM_CORR.data[0]
-<<<<<<< HEAD
-=======
-
     # Necessary to chunk the predict in frequency. TODO: Make this less hacky
     # when this is improved in dask-ms.
     frequency = da.from_array(spw.CHAN_FREQ.data[0], chunks=ms.chunks['chan'])
-    phase_dir = field.PHASE_DIR.data[0][0]  # row, poly
-
-    lm = radec_to_lm(sources.radec, phase_dir)
-    # This likely shouldn't be exposed. TODO: Disable this switch?
-    uvw = -ms.UVW.data if opts.input_model_invert_uvw else ms.UVW.data
-
-    # Generate per-source K-Jones (source, row, frequency).
-    phase = compute_phase_delay(lm, uvw, frequency)
-
-    # Apply spectral model to stokes parameters (source, frequency, corr).
-    stokes = spectral_model(sources.stokes,
-                            sources.spi,
-                            sources.ref_freq,
-                            frequency,
-                            base=0)
->>>>>>> 3ea3cb4a
-
     phase_dir = field.PHASE_DIR.data[0][0]  # row, poly
 
     utime_val, utime_ind = blockwise_unique(ms.TIME.data,
