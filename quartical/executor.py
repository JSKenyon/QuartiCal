# -*- coding: utf-8 -*-
# Sets up logger - hereafter import logger from Loguru.

from contextlib import ExitStack
import time

import dask
from dask.diagnostics import ProgressBar
from dask.distributed import Client, LocalCluster
from loguru import logger

import quartical.logging.init_logger  # noqa
from quartical.parser import parser, preprocess
from quartical.data_handling.ms_handler import (read_xds_list,
                                                write_xds_list,
                                                preprocess_xds_list)
from quartical.data_handling.model_handler import add_model_graph
from quartical.calibration.calibrate import add_calibration_graph
from quartical.flagging.flagging import finalise_flags, add_mad_graph
<<<<<<< HEAD
from quartical.scheduling import install_plugin, annotate
from daskms.experimental.zarr import xds_from_zarr, xds_to_zarr
=======
from quartical.calibration.gain_datasets import write_gain_datasets
import time
from dask.diagnostics import ProgressBar
import dask
from dask.distributed import Client, LocalCluster
>>>>>>> 40205221


@logger.catch
def execute():
    with ExitStack() as stack:
        _execute(stack)


def _execute(exitstack):
    """Runs the application."""

    opts = parser.parse_inputs()

    # TODO: This check needs to be fleshed out substantially.

    preprocess.check_opts(opts)
    preprocess.interpret_model(opts)

    if opts.parallel_scheduler == "distributed":
        if opts.parallel_address:
            logger.info("Initializing distributed client.")
            client = exitstack.enter_context(Client(opts.parallel_address))
        else:
            logger.info("Initializing distributed client using LocalCluster.")
            cluster = LocalCluster(processes=opts.parallel_nworker > 1,
                                   n_workers=opts.parallel_nworker,
                                   threads_per_worker=opts.parallel_nthread,
                                   memory_limit=0)
            cluster = exitstack.enter_context(cluster)
            client = exitstack.enter_context(Client(cluster))

        # Install Quartical Scheduler Plugin
        # Controversial from a security POV,
        # run_on_scheduler is a debugging function
        # `dask-scheduler --preload install_plugin.py`
        # is the standard but less convenient pattern
        client.run_on_scheduler(install_plugin)

        # Disable fuse optimisation: https://github.com/dask/dask/issues/7036
        opt_ctx = dask.config.set(optimization__fuse__active=False)
        exitstack.enter_context(opt_ctx)
        logger.info("Distributed client sucessfully initialized.")

    t0 = time.time()

    # Reads the measurement set using the relavant configuration from opts.
    data_xds_list, ref_xds_list = read_xds_list(opts)

    # logger.info("Reading data from zms.")
    # data_xds_list = xds_from_zarr("/home/jkenyon/lustre/ms/fresh_ms/"
    #                               "1562500862_sdp_l0-A3562-corr-9fresh.zms")

    # annotate(data_xds_list)

    # writes = xds_to_zarr(data_xds_list, "/home/jkenyon/lustre/ms/fresh_ms/"
    #                                     "1562500862_sdp_l0-A3562-corr-"
    #                                     "9fresh.zms")

    # dask.compute(writes)

    # return

    # Preprocess the xds_list - initialise some values and fix bad data.
    data_xds_list = preprocess_xds_list(data_xds_list, opts)

    # Model xds is a list of xdss onto which appropriate model data has been
    # assigned.
    data_xds_list = add_model_graph(data_xds_list, opts)

    # Adds the dask graph describing the calibration of the data.
    gain_xds_lol, data_xds_list = \
        add_calibration_graph(data_xds_list, opts)

    if opts.flags_mad_enable:
        data_xds_list = add_mad_graph(data_xds_list, opts)

    writable_xds = finalise_flags(data_xds_list, opts)

    writes = write_xds_list(writable_xds, ref_xds_list, opts)

<<<<<<< HEAD
    # This shouldn't be here. TODO: Move to separate function. In fact, this
    # entire write construction needs some tidying.

    gain_writes = [[gt[i].chunk({"time_int": -1}) for gt in gains_per_xds]
                   for i in range(len(opts.solver_gain_terms))]

    gain_writes = \
        [xds_to_zarr(gain_writes[i],
                     f"/home/jkenyon/lustre/ms/fresh_ms/gains.zarr/{term}")
         for i, term in enumerate(opts.solver_gain_terms)]
=======
    gain_writes = write_gain_datasets(gain_xds_lol, opts)
>>>>>>> 40205221

    writes = [writes] if not isinstance(writes, list) else writes

    stride = len(writes)//len(gain_writes)

    # Match up column and gain writes - avoids recompute, and necessary for
    # handling BDA data. TODO: This is like unnecessary, but need to verify.
    outputs = []
    for ind in range(len(gain_writes)):

        ms_writes = writes[ind*stride: (ind + 1)*stride]

        outputs.append(dask.delayed(tuple)([*ms_writes, *gain_writes[ind]]))

    logger.success("{:.2f} seconds taken to build graph.", time.time() - t0)

    t0 = time.time()

    with ProgressBar():
        dask.compute(outputs,
                     num_workers=opts.parallel_nthread,
                     optimize_graph=True,
                     scheduler=opts.parallel_scheduler)

    logger.success("{:.2f} seconds taken to execute graph.", time.time() - t0)

    # dask.visualize(outputs,
    #                color='order', cmap='autumn',
    #                filename='order.pdf', node_attr={'penwidth': '10'})

    # dask.visualize(outputs,
    #                filename='graph.pdf',
    #                optimize_graph=True)

    # dask.visualize(*gains_per_xds["G"],
    #                filename='gain_graph',
    #                format="pdf",
    #                optimize_graph=True,
    #                collapse_outputs=True,
    #                node_attr={'penwidth': '4',
    #                           'fontsize': '18',
    #                           'fontname': 'helvetica'},
    #                edge_attr={'penwidth': '2', })<|MERGE_RESOLUTION|>--- conflicted
+++ resolved
@@ -1,15 +1,12 @@
 # -*- coding: utf-8 -*-
 # Sets up logger - hereafter import logger from Loguru.
-
 from contextlib import ExitStack
-import time
-
+import quartical.logging.init_logger  # noqa
+from loguru import logger
 import dask
 from dask.diagnostics import ProgressBar
 from dask.distributed import Client, LocalCluster
-from loguru import logger
-
-import quartical.logging.init_logger  # noqa
+import time
 from quartical.parser import parser, preprocess
 from quartical.data_handling.ms_handler import (read_xds_list,
                                                 write_xds_list,
@@ -17,16 +14,9 @@
 from quartical.data_handling.model_handler import add_model_graph
 from quartical.calibration.calibrate import add_calibration_graph
 from quartical.flagging.flagging import finalise_flags, add_mad_graph
-<<<<<<< HEAD
 from quartical.scheduling import install_plugin, annotate
 from daskms.experimental.zarr import xds_from_zarr, xds_to_zarr
-=======
 from quartical.calibration.gain_datasets import write_gain_datasets
-import time
-from dask.diagnostics import ProgressBar
-import dask
-from dask.distributed import Client, LocalCluster
->>>>>>> 40205221
 
 
 @logger.catch
@@ -107,20 +97,7 @@
 
     writes = write_xds_list(writable_xds, ref_xds_list, opts)
 
-<<<<<<< HEAD
-    # This shouldn't be here. TODO: Move to separate function. In fact, this
-    # entire write construction needs some tidying.
-
-    gain_writes = [[gt[i].chunk({"time_int": -1}) for gt in gains_per_xds]
-                   for i in range(len(opts.solver_gain_terms))]
-
-    gain_writes = \
-        [xds_to_zarr(gain_writes[i],
-                     f"/home/jkenyon/lustre/ms/fresh_ms/gains.zarr/{term}")
-         for i, term in enumerate(opts.solver_gain_terms)]
-=======
     gain_writes = write_gain_datasets(gain_xds_lol, opts)
->>>>>>> 40205221
 
     writes = [writes] if not isinstance(writes, list) else writes
 
