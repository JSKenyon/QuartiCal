from quartical.gains.gain import Gain, gain_spec_tup, param_spec_tup
from quartical.gains.delay.kernel import delay_solver, delay_args
from quartical.gains.delay.pure_kernel import pure_delay_solver
import numpy as np


class Delay(Gain):

    solver = delay_solver
    term_args = delay_args

    def __init__(self, term_name, term_opts, data_xds, coords, tipc, fipc):

        Gain.__init__(self, term_name, term_opts, data_xds, coords, tipc, fipc)

        parameterisable = ["XX", "YY", "RR", "LL"]

        self.parameterised_corr = \
            [ct for ct in self.corr_types if ct in parameterisable]
        self.n_param = 2 * len(self.parameterised_corr)

        self.gain_chunk_spec = gain_spec_tup(self.n_tipc_g,
                                             self.n_fipc_g,
                                             (self.n_ant,),
                                             (self.n_dir,),
                                             (self.n_corr,))
        self.param_chunk_spec = param_spec_tup(self.n_tipc_g,
                                               self.n_fipc_p,
                                               (self.n_ant,),
                                               (self.n_dir,),
                                               (self.n_param,))

        self.gain_axes = ("gain_t", "gain_f", "ant", "dir", "corr")
        self.param_axes = ("param_t", "param_f", "ant", "dir", "param")

    def make_xds(self):

        xds = Gain.make_xds(self)

        param_template = ["phase_offset_{}", "delay_{}"]

        param_labels = [pt.format(ct) for ct in self.parameterised_corr
                        for pt in param_template]

        xds = xds.assign_coords({"param": np.array(param_labels),
                                 "param_t": self.gain_times,
                                 "param_f": self.param_freqs})
        xds = xds.assign_attrs({"GAIN_SPEC": self.gain_chunk_spec,
                                "PARAM_SPEC": self.param_chunk_spec,
                                "GAIN_AXES": self.gain_axes,
                                "PARAM_AXES": self.param_axes})

        return xds

    @staticmethod
    def make_f_maps(chan_freqs, chan_widths, f_int):
        """Internals of the frequency interval mapper."""

        n_chan = chan_freqs.size

        # The leading dimension corresponds (gain, param). For unparameterised
        # gains, the parameter mapping is irrelevant.
        f_map_arr = np.zeros((2, n_chan,), dtype=np.int32)

        if isinstance(f_int, float):
            net_ivl = 0
            bin_num = 0
            for i, ivl in enumerate(chan_widths):
                f_map_arr[1, i] = bin_num
                net_ivl += ivl
                if net_ivl >= f_int:
                    net_ivl = 0
                    bin_num += 1
        else:
            f_map_arr[1, :] = np.arange(n_chan)//f_int

        f_map_arr[0, :] = np.arange(n_chan)

        return f_map_arr

    @staticmethod
    def init_term(
        gain, param, term_ind, term_spec, term_opts, ref_ant, **kwargs
    ):
        """Initialise the gains (and parameters)."""

        loaded = Gain.init_term(
            gain, param, term_ind, term_spec, term_opts, ref_ant, **kwargs
        )

        if loaded or not term_opts.initial_estimate:
            return

        data = kwargs["data"]  # (row, chan, corr)
        flags = kwargs["flags"]  # (row, chan)
        a1 = kwargs["a1"]
        a2 = kwargs["a2"]
        chan_freq = kwargs["chan_freqs"]
        t_map = kwargs["t_map_arr"][0, :, term_ind]  # time -> solint
<<<<<<< HEAD
        _, n_chan, n_ant, n_dir, n_corr = gain.shape
        # TODO: Make controllable/automate. Check with Landman.
        pad_factor = int(np.ceil(2 ** 15 / n_chan))
=======
        f_map = kwargs["f_map_arr"][1, :, term_ind]  # freq -> solint
        _, n_chan, n_ant, n_dir, n_corr = gain.shape
>>>>>>> 4e57140a

        # We only need the baselines which include the ref_ant.
        sel = np.where((a1 == ref_ant) | (a2 == ref_ant))
        a1 = a1[sel]
        a2 = a2[sel]
        t_map = t_map[sel]
        data = data[sel]
        flags = flags[sel]

<<<<<<< HEAD
        data[flags != 0] = 0

        utint = np.unique(t_map)
=======
        data[flags == 1] = 0  # Ignore UV-cut, otherwise there may be no est.

        utint = np.unique(t_map)
        ufint = np.unique(f_map)
>>>>>>> 4e57140a

        for ut in utint:
            sel = np.where((t_map == ut) & (a1 != a2))
            ant_map_pq = np.where(a1[sel] == ref_ant, a2[sel], 0)
            ant_map_qp = np.where(a2[sel] == ref_ant, a1[sel], 0)
            ant_map = ant_map_pq + ant_map_qp
<<<<<<< HEAD
=======

>>>>>>> 4e57140a
            ref_data = np.zeros((n_ant, n_chan, n_corr), dtype=np.complex128)
            counts = np.zeros((n_ant, n_chan), dtype=int)
            np.add.at(
                ref_data,
                ant_map,
                data[sel]
            )
            np.add.at(
                counts,
                ant_map,
                flags[sel] == 0
            )
            np.divide(
                ref_data,
                counts[:, :, None],
                where=counts[:, :, None] != 0,
                out=ref_data
            )

<<<<<<< HEAD
            fft_data = np.abs(
                np.fft.fft(ref_data, n=n_chan*pad_factor, axis=1)
            )
            fft_data = np.fft.fftshift(fft_data, axes=1)

            delta_freq = chan_freq[1] - chan_freq[0]
            fft_freq = np.fft.fftfreq(n_chan*pad_factor, delta_freq)
            fft_freq = np.fft.fftshift(fft_freq)

            delay_est_ind_00 = np.argmax(fft_data[..., 0], axis=1)
            delay_est_00 = fft_freq[delay_est_ind_00]

            if n_corr > 1:
                delay_est_ind_11 = np.argmax(fft_data[..., -1], axis=1)
                delay_est_11 = fft_freq[delay_est_ind_11]

            for t, p, q in zip(t_map[sel], a1[sel], a2[sel]):
                if p == ref_ant:
                    param[t, 0, q, 0, 1] = -delay_est_00[q]
                    if n_corr > 1:
                        param[t, 0, q, 0, 3] = -delay_est_11[q]
                else:
                    param[t, 0, p, 0, 1] = delay_est_00[p]
                    if n_corr > 1:
                        param[t, 0, p, 0, 3] = delay_est_11[p]

        coeffs00 = param[..., 1]*kwargs["chan_freqs"][None, :,  None, None]
        gain[..., 0] = np.exp(2j*np.pi*coeffs00)

        if n_corr > 1:
            coeffs11 = param[..., 3]*kwargs["chan_freqs"][None, :, None, None]
            gain[..., -1] = np.exp(2j*np.pi*coeffs11)
=======
            for uf in ufint:

                fsel = np.where(f_map == uf)[0]
                sel_n_chan = fsel.size
                n = int(np.ceil(2 ** 15 / sel_n_chan)) * sel_n_chan

                fsel_data = ref_data[:, fsel]
                valid_ant = fsel_data.any(axis=(1, 2))

                fft_data = np.abs(
                    np.fft.fft(fsel_data, n=n, axis=1)
                )
                fft_data = np.fft.fftshift(fft_data, axes=1)

                delta_freq = chan_freq[1] - chan_freq[0]
                fft_freq = np.fft.fftfreq(n, delta_freq)
                fft_freq = np.fft.fftshift(fft_freq)

                delay_est_ind_00 = np.argmax(fft_data[..., 0], axis=1)
                delay_est_00 = fft_freq[delay_est_ind_00]
                delay_est_00[~valid_ant] = 0

                if n_corr > 1:
                    delay_est_ind_11 = np.argmax(fft_data[..., -1], axis=1)
                    delay_est_11 = fft_freq[delay_est_ind_11]
                    delay_est_11[~valid_ant] = 0

                for t, p, q in zip(t_map[sel], a1[sel], a2[sel]):
                    if p == ref_ant:
                        param[t, uf, q, 0, 1] = -delay_est_00[q]
                        if n_corr > 1:
                            param[t, uf, q, 0, 3] = -delay_est_11[q]
                    else:
                        param[t, uf, p, 0, 1] = delay_est_00[p]
                        if n_corr > 1:
                            param[t, uf, p, 0, 3] = delay_est_11[p]

        for ut in utint:
            for f in range(n_chan):
                fm = f_map[f]
                cf = 2j * np.pi * chan_freq[f]

                gain[ut, f, :, :, 0] = np.exp(cf * param[ut, fm, :, :, 1])

                if n_corr > 1:
                    gain[ut, f, :, :, -1] = np.exp(cf * param[ut, fm, :, :, 3])


class PureDelay(Delay):

    solver = pure_delay_solver

    def __init__(self, term_name, term_opts, data_xds, coords, tipc, fipc):

        Delay.__init__(
            self,
            term_name,
            term_opts,
            data_xds,
            coords,
            tipc,
            fipc
        )
>>>>>>> 4e57140a
<|MERGE_RESOLUTION|>--- conflicted
+++ resolved
@@ -97,14 +97,8 @@
         a2 = kwargs["a2"]
         chan_freq = kwargs["chan_freqs"]
         t_map = kwargs["t_map_arr"][0, :, term_ind]  # time -> solint
-<<<<<<< HEAD
-        _, n_chan, n_ant, n_dir, n_corr = gain.shape
-        # TODO: Make controllable/automate. Check with Landman.
-        pad_factor = int(np.ceil(2 ** 15 / n_chan))
-=======
         f_map = kwargs["f_map_arr"][1, :, term_ind]  # freq -> solint
         _, n_chan, n_ant, n_dir, n_corr = gain.shape
->>>>>>> 4e57140a
 
         # We only need the baselines which include the ref_ant.
         sel = np.where((a1 == ref_ant) | (a2 == ref_ant))
@@ -114,26 +108,16 @@
         data = data[sel]
         flags = flags[sel]
 
-<<<<<<< HEAD
-        data[flags != 0] = 0
-
-        utint = np.unique(t_map)
-=======
         data[flags == 1] = 0  # Ignore UV-cut, otherwise there may be no est.
 
         utint = np.unique(t_map)
         ufint = np.unique(f_map)
->>>>>>> 4e57140a
 
         for ut in utint:
             sel = np.where((t_map == ut) & (a1 != a2))
             ant_map_pq = np.where(a1[sel] == ref_ant, a2[sel], 0)
             ant_map_qp = np.where(a2[sel] == ref_ant, a1[sel], 0)
             ant_map = ant_map_pq + ant_map_qp
-<<<<<<< HEAD
-=======
-
->>>>>>> 4e57140a
             ref_data = np.zeros((n_ant, n_chan, n_corr), dtype=np.complex128)
             counts = np.zeros((n_ant, n_chan), dtype=int)
             np.add.at(
@@ -153,40 +137,6 @@
                 out=ref_data
             )
 
-<<<<<<< HEAD
-            fft_data = np.abs(
-                np.fft.fft(ref_data, n=n_chan*pad_factor, axis=1)
-            )
-            fft_data = np.fft.fftshift(fft_data, axes=1)
-
-            delta_freq = chan_freq[1] - chan_freq[0]
-            fft_freq = np.fft.fftfreq(n_chan*pad_factor, delta_freq)
-            fft_freq = np.fft.fftshift(fft_freq)
-
-            delay_est_ind_00 = np.argmax(fft_data[..., 0], axis=1)
-            delay_est_00 = fft_freq[delay_est_ind_00]
-
-            if n_corr > 1:
-                delay_est_ind_11 = np.argmax(fft_data[..., -1], axis=1)
-                delay_est_11 = fft_freq[delay_est_ind_11]
-
-            for t, p, q in zip(t_map[sel], a1[sel], a2[sel]):
-                if p == ref_ant:
-                    param[t, 0, q, 0, 1] = -delay_est_00[q]
-                    if n_corr > 1:
-                        param[t, 0, q, 0, 3] = -delay_est_11[q]
-                else:
-                    param[t, 0, p, 0, 1] = delay_est_00[p]
-                    if n_corr > 1:
-                        param[t, 0, p, 0, 3] = delay_est_11[p]
-
-        coeffs00 = param[..., 1]*kwargs["chan_freqs"][None, :,  None, None]
-        gain[..., 0] = np.exp(2j*np.pi*coeffs00)
-
-        if n_corr > 1:
-            coeffs11 = param[..., 3]*kwargs["chan_freqs"][None, :, None, None]
-            gain[..., -1] = np.exp(2j*np.pi*coeffs11)
-=======
             for uf in ufint:
 
                 fsel = np.where(f_map == uf)[0]
@@ -249,5 +199,4 @@
             coords,
             tipc,
             fipc
-        )
->>>>>>> 4e57140a
+        )