# -*- coding: utf-8 -*-
import numpy as np
from numba import generated_jit
from quartical.utils.numba import coerce_literal
<<<<<<< HEAD
from quartical.gains.general.generics import (solver_intermediaries,
                                              compute_residual_phase,
                                              per_array_jhj_jhr)
=======
from quartical.gains.general.generics import (native_intermediaries,
                                              upsampled_itermediaries,
                                              per_array_jhj_jhr,
                                              resample_solints,
                                              downsample_jhj_jhr)
>>>>>>> 4e57140a
from quartical.gains.general.flagging import (flag_intermediaries,
                                              update_gain_flags,
                                              finalize_gain_flags,
                                              apply_gain_flags,
                                              update_param_flags)
from quartical.gains.general.convenience import get_extents
from quartical.gains.delay.kernel import (compute_jhj_jhr,
                                          compute_update,
                                          finalize_update)
from collections import namedtuple


# This can be done without a named tuple now. TODO: Add unpacking to
# constructor.
stat_fields = {"conv_iters": np.int64,
               "conv_perc": np.float64}

term_conv_info = namedtuple("term_conv_info", " ".join(stat_fields.keys()))

tec_args = namedtuple(
    "tec_args",
    (
        "params",
        "param_flags",
        "chan_freqs",
        "t_bin_arr"
    )
)


def get_identity_params(corr_mode):

    if corr_mode.literal_value in (2, 4):
        return np.zeros((4,), dtype=np.float64)
    elif corr_mode.literal_value == 1:
        return np.zeros((2,), dtype=np.float64)
    else:
        raise ValueError("Unsupported number of correlations.")


@generated_jit(nopython=True,
               fastmath=True,
               parallel=False,
               cache=True,
               nogil=True)
def tec_solver(base_args, term_args, meta_args, corr_mode):

    # NOTE: This just reuses delay solver functionality.

    coerce_literal(tec_solver, ["corr_mode"])

    identity_params = get_identity_params(corr_mode)

    def impl(base_args, term_args, meta_args, corr_mode):

        gains = base_args.gains
        gain_flags = base_args.gain_flags

        active_term = meta_args.active_term
        max_iter = meta_args.iters
        solve_per = meta_args.solve_per
        dd_term = meta_args.dd_term
        n_thread = meta_args.threads

        active_gain = gains[active_term]
        active_gain_flags = gain_flags[active_term]
        active_params = term_args.params[active_term]

        # Set up some intemediaries used for flagging. TODO: Move?
        km1_gain = active_gain.copy()
        km1_abs2_diffs = np.zeros_like(active_gain_flags, dtype=np.float64)
        abs2_diffs_trend = np.zeros_like(active_gain_flags, dtype=np.float64)
        flag_imdry = \
            flag_intermediaries(km1_gain, km1_abs2_diffs, abs2_diffs_trend)

        # Set up some intemediaries used for solving.
        real_dtype = active_gain.real.dtype
        param_shape = active_params.shape

        active_t_map_g = base_args.t_map_arr[0, :, active_term]
        active_f_map_p = base_args.f_map_arr[1, :, active_term]

        # Create more work to do in paralllel when needed, else no-op.
        resampler = resample_solints(active_t_map_g, param_shape, n_thread)

        # Determine the starts and stops of the rows and channels associated
        # with each solution interval.
        extents = get_extents(resampler.upsample_t_map, active_f_map_p)

        upsample_shape = resampler.upsample_shape
        upsampled_jhj = np.empty(upsample_shape + (upsample_shape[-1],),
                                 dtype=real_dtype)
        upsampled_jhr = np.empty(upsample_shape, dtype=real_dtype)
        jhj = upsampled_jhj[:param_shape[0]]
        jhr = upsampled_jhr[:param_shape[0]]
        update = np.zeros(param_shape, dtype=real_dtype)

        upsampled_imdry = upsampled_itermediaries(upsampled_jhj, upsampled_jhr)
        native_imdry = native_intermediaries(jhj, jhr, update)

        scaled_icf = term_args.chan_freqs.copy()  # Don't mutate.
        min_freq = np.min(scaled_icf)
        scaled_icf = min_freq/scaled_icf  # Scale freqs to avoid precision.
        active_params[..., 1::2] /= min_freq  # Scale consistently with freq.

        for loop_idx in range(max_iter):

<<<<<<< HEAD
            compute_residual_phase(base_args,
                                   solver_imdry,
                                   corr_mode)

=======
>>>>>>> 4e57140a
            compute_jhj_jhr(base_args,
                            term_args,
                            meta_args,
                            upsampled_imdry,
                            extents,
                            scaled_icf,
                            corr_mode)

            if resampler.active:
                downsample_jhj_jhr(upsampled_imdry, resampler.downsample_t_map)

            if solve_per == "array":
                per_array_jhj_jhr(native_imdry)

            compute_update(native_imdry,
                           corr_mode)

            finalize_update(base_args,
                            term_args,
                            meta_args,
                            native_imdry,
                            scaled_icf,
                            loop_idx,
                            corr_mode)

            # Check for gain convergence. Produced as a side effect of
            # flagging. The converged percentage is based on unflagged
            # intervals.
            conv_perc = update_gain_flags(base_args,
                                          term_args,
                                          meta_args,
                                          flag_imdry,
                                          loop_idx,
                                          corr_mode,
                                          numbness=1e9)

            # Propagate gain flags to parameter flags.
            update_param_flags(base_args,
                               term_args,
                               meta_args,
                               identity_params)

            if conv_perc >= meta_args.stop_frac:
                break

        # NOTE: Removes soft flags and flags points which have bad trends.
        finalize_gain_flags(base_args,
                            meta_args,
                            flag_imdry,
                            corr_mode)

        # Call this one last time to ensure points flagged by finialize are
        # propagated (in the DI case).
        if not dd_term:
            apply_gain_flags(base_args,
                             meta_args)

        active_params[..., 1::2] *= min_freq  # Undo scaling for SI units.

        return native_imdry.jhj, term_conv_info(loop_idx + 1, conv_perc)

    return impl<|MERGE_RESOLUTION|>--- conflicted
+++ resolved
@@ -2,17 +2,11 @@
 import numpy as np
 from numba import generated_jit
 from quartical.utils.numba import coerce_literal
-<<<<<<< HEAD
-from quartical.gains.general.generics import (solver_intermediaries,
-                                              compute_residual_phase,
-                                              per_array_jhj_jhr)
-=======
 from quartical.gains.general.generics import (native_intermediaries,
                                               upsampled_itermediaries,
                                               per_array_jhj_jhr,
                                               resample_solints,
                                               downsample_jhj_jhr)
->>>>>>> 4e57140a
 from quartical.gains.general.flagging import (flag_intermediaries,
                                               update_gain_flags,
                                               finalize_gain_flags,
@@ -120,13 +114,6 @@
 
         for loop_idx in range(max_iter):
 
-<<<<<<< HEAD
-            compute_residual_phase(base_args,
-                                   solver_imdry,
-                                   corr_mode)
-
-=======
->>>>>>> 4e57140a
             compute_jhj_jhr(base_args,
                             term_args,
                             meta_args,
