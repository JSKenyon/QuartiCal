--- conflicted
+++ resolved
@@ -55,7 +55,6 @@
     # Interpolate using linear interpolation, filling points outside the
     # domain with NaNs.
     in_domain_xda = source_xds.params.interp(
-<<<<<<< HEAD
         interp_axes,
         kwargs={"fill_value": np.nan}
     )
@@ -64,16 +63,6 @@
     # outside the domain.
     out_domain_xda = source_xds.params.interp(
         interp_axes,
-=======
-        interp_axes,
-        kwargs={"fill_value": np.nan}
-    )
-
-    # Interpolate using nearest-neighbour interpolation, extrapolating points
-    # outside the domain.
-    out_domain_xda = source_xds.params.interp(
-        interp_axes,
->>>>>>> 57e14131
         method="nearest",
         kwargs={"fill_value": "extrapolate"}
     )
