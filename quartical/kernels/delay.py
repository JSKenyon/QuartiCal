# -*- coding: utf-8 -*-
import numpy as np
from numba import prange, literally, generated_jit, types
from quartical.kernels.generics import (invert_gains,
                                        compute_residual,
                                        compute_convergence)
from quartical.kernels.convenience import (get_row,
<<<<<<< HEAD
                                           old_mul_rweight as mul_rweight)
=======
                                           get_chan_extents,
                                           get_row_extents)
import quartical.kernels.factories as factories
>>>>>>> 958eb839
from collections import namedtuple


# This can be done without a named tuple now. TODO: Add unpacking to
# constructor.
stat_fields = {"conv_iters": np.int64,
               "conv_perc": np.float64}

term_conv_info = namedtuple("term_conv_info", " ".join(stat_fields.keys()))


@generated_jit(nopython=True, fastmath=True, parallel=False, cache=True,
               nogil=True)
def delay_solver(model, data, a1, a2, weights, t_map_arr, f_map_arr,
                 d_map_arr, corr_mode, active_term, inverse_gains,
                 gains, flags, params, chan_freqs, row_map, row_weights,
                 t_bin_arr):
    """Solve for a delay.

    Note that the paramter vector is ordered as [offset slope].

    """

    if not isinstance(corr_mode, types.Literal):
        return lambda model, data, a1, a2, weights, t_map_arr, f_map_arr, \
                      d_map_arr, corr_mode, active_term, inverse_gains, \
                      gains, flags, params, chan_freqs, row_map, row_weights, \
                      t_bin_arr: literally(corr_mode)

    def impl(model, data, a1, a2, weights, t_map_arr, f_map_arr, d_map_arr,
             corr_mode, active_term, inverse_gains, gains, flags, params,
             chan_freqs, row_map, row_weights, t_bin_arr):

        param_shape = params.shape
        n_tint, n_fint, n_ant, n_dir, n_param, n_corr = param_shape
        n_ppa = 4  # This is always the case.

        invert_gains(gains, inverse_gains, corr_mode)

        dd_term = n_dir > 1

        last_gain = gains[active_term].copy()

        cnv_perc = 0.

        real_dtype = gains[active_term].real.dtype

        jhj_shape = (n_tint, n_fint, n_ant, n_dir, n_ppa, n_ppa)
        jhj = np.empty(jhj_shape, dtype=real_dtype)
        jhr_shape = (n_tint, n_fint, n_ant, n_dir, n_ppa)
        jhr = np.empty(jhr_shape, dtype=real_dtype)
        update = np.empty(jhr_shape, dtype=real_dtype)

        for i in range(20):

            if dd_term:
                residual = compute_residual(data, model, gains, a1, a2,
                                            t_map_arr, f_map_arr, d_map_arr,
                                            row_map, row_weights,
                                            corr_mode)
            else:
                residual = data

            compute_jhj_jhr(jhj,
                            jhr,
                            model,
                            gains,
                            inverse_gains,
                            chan_freqs,
                            residual,
                            a1,
                            a2,
                            weights,
                            t_map_arr,
                            f_map_arr,
                            d_map_arr,
                            row_map,
                            row_weights,
                            active_term,
                            corr_mode)

            compute_update(update,
                           jhj,
                           jhr,
                           corr_mode)

            finalize_update(update,
                            params,
                            gains[active_term],
                            chan_freqs,
                            t_bin_arr,
                            f_map_arr,
                            d_map_arr,
                            dd_term,
                            corr_mode,
                            active_term)

            # Check for gain convergence. TODO: This can be affected by the
            # weights. Currently unsure how or why, but using unity weights
            # leads to monotonic convergence in all solution intervals.

            cnv_perc = compute_convergence(gains[active_term][:], last_gain)

            last_gain[:] = gains[active_term][:]

            if cnv_perc > 0.99:
                break

        return term_conv_info(i, cnv_perc)

    return impl


@generated_jit(nopython=True, fastmath=True, parallel=False, cache=True,
               nogil=True)
def compute_jhj_jhr(jhj, jhr, model, gains, inverse_gains, chan_freqs,
                    residual, a1, a2, weights, t_map_arr, f_map_arr, d_map_arr,
                    row_map, row_weights, active_term, corr_mode):

    imul_rweight = factories.imul_rweight_factory(corr_mode, row_weights)
    v1_imul_v2 = factories.v1_imul_v2_factory(corr_mode)
    v1_imul_v2ct = factories.v1_imul_v2ct_factory(corr_mode)
    v1ct_imul_v2 = factories.v1ct_imul_v2_factory(corr_mode)
    iunpack = factories.iunpack_factory(corr_mode)
    iunpackct = factories.iunpackct_factory(corr_mode)
    iwmul = factories.iwmul_factory(corr_mode)
    valloc = factories.valloc_factory(corr_mode)
    make_loop_vars = factories.loop_var_factory(corr_mode)
    set_identity = factories.set_identity_factory(corr_mode)
    accumulate_jhr = accumulate_jhr_factory(corr_mode)
    compute_jh = compute_jh_factory(corr_mode)
    compute_jhwj = compute_jhwj_factory(corr_mode)

    def impl(jhj, jhr, model, gains, inverse_gains, chan_freqs,
             residual, a1, a2, weights, t_map_arr, f_map_arr, d_map_arr,
             row_map, row_weights, active_term, corr_mode):
        _, n_chan, n_dir, n_corr = model.shape

        jhj[:] = 0
        jhr[:] = 0

        n_tint, n_fint, n_ant, n_gdir, n_ppa = jhr.shape
        n_int = n_tint*n_fint

        complex_dtype = gains[active_term].dtype

        n_gains = len(gains)

        # Determine the starts and stops of the rows and channels associated
        # with each solution interval. This could even be moved out for speed.
        row_starts, row_stops = get_row_extents(t_map_arr,
                                                active_term,
                                                n_tint)

        chan_starts, chan_stops = get_chan_extents(f_map_arr,
                                                   active_term,
                                                   n_fint,
                                                   n_chan)

        # Determine loop variables based on where we are in the chain.
        # gt means greater than (n>j) and lt means less than (n<j).
        all_terms, gt_active, lt_active = make_loop_vars(n_gains, active_term)

        # Parallel over all solution intervals.
        for i in prange(n_int):

            ti = i//n_fint
            fi = i - ti*n_fint

            rs = row_starts[ti]
            re = row_stops[ti]
            fs = chan_starts[fi]
            fe = chan_stops[fi]

            rop_pq = valloc(complex_dtype)  # Right-multiply operator for pq.
            rop_qp = valloc(complex_dtype)  # Right-multiply operator for qp.
            lop_pq = valloc(complex_dtype)  # Left-multiply operator for pq.
            lop_qp = valloc(complex_dtype)  # Left-multiply operator for qp.
            r_pq = valloc(complex_dtype)
            r_qp = valloc(complex_dtype)

            gains_p = valloc(complex_dtype, leading_dims=(n_gains,))
            gains_q = valloc(complex_dtype, leading_dims=(n_gains,))

            tmp_jh_p = np.empty((n_gdir, n_ppa, n_corr), dtype=complex_dtype)
            tmp_jh_q = np.empty((n_gdir, n_ppa, n_corr), dtype=complex_dtype)

            for row_ind in range(rs, re):

                row = get_row(row_ind, row_map)
                a1_m, a2_m = a1[row], a2[row]

                for f in range(fs, fe):

                    r = residual[row, f]
                    w = weights[row, f]  # Consider a map?

                    tmp_jh_p[:, :, :] = 0
                    tmp_jh_q[:, :, :] = 0

                    nu = chan_freqs[f]

                    for d in range(n_dir):

                        set_identity(lop_pq)
                        set_identity(lop_qp)

                        # Construct a small contiguous gain array. This makes
                        # the single term case fractionally slower.
                        for gi in range(n_gains):
                            d_m = d_map_arr[gi, d]  # Broadcast dir.
                            t_m = t_map_arr[row_ind, gi]
                            f_m = f_map_arr[f, gi]

                            gain = gains[gi][t_m, f_m]

                            iunpack(gains_p[gi], gain[a1_m, d_m])
                            iunpack(gains_q[gi], gain[a2_m, d_m])

                        imul_rweight(r, r_pq, row_weights, row_ind)
                        iwmul(r_pq, w)
                        iunpackct(r_qp, r_pq)

                        m = model[row, f, d]
                        imul_rweight(m, rop_qp, row_weights, row_ind)
                        iunpackct(rop_pq, rop_qp)

                        for g in all_terms:

                            g_q = gains_q[g]
                            v1_imul_v2(g_q, rop_pq, rop_pq)

                            g_p = gains_p[g]
                            v1_imul_v2(g_p, rop_qp, rop_qp)

                        for g in gt_active:

                            g_p = gains_p[g]
                            v1_imul_v2ct(rop_pq, g_p, rop_pq)

                            g_q = gains_q[g]
                            v1_imul_v2ct(rop_qp, g_q, rop_qp)

                        for g in lt_active:

                            g_p = gains_p[g]
                            v1ct_imul_v2(g_p, lop_pq, lop_pq)

                            g_q = gains_q[g]
                            v1ct_imul_v2(g_q, lop_qp, lop_qp)

                        t_m = t_map_arr[row_ind, active_term]
                        f_m = f_map_arr[f, active_term]
                        out_d = d_map_arr[active_term, d]

                        g_p = gains_p[active_term]
                        accumulate_jhr(g_p, r_pq, rop_pq, lop_pq,
                                       jhr[t_m, f_m, a1_m, out_d], nu)

                        compute_jh(lop_pq, rop_pq, g_p, nu, tmp_jh_p[out_d])

                        g_q = gains_q[active_term]
                        accumulate_jhr(g_q, r_qp, rop_qp, lop_qp,
                                       jhr[t_m, f_m, a2_m, out_d], nu)

                        compute_jh(lop_qp, rop_qp, g_q, nu, tmp_jh_q[out_d])

                    for d in range(n_gdir):

                        jh_p = tmp_jh_p[d]
                        jhj_p = jhj[t_m, f_m, a1_m, d]
                        compute_jhwj(jh_p, w, jhj_p)

                        jh_q = tmp_jh_q[d]
                        jhj_q = jhj[t_m, f_m, a2_m, d]
                        compute_jhwj(jh_q, w, jhj_q)
        return
    return impl


@generated_jit(nopython=True, fastmath=True, parallel=False, cache=True,
               nogil=True)
def compute_update(update, jhj, jhr, corr_mode):

    if corr_mode.literal_value in ["full", "mixed"]:
        def impl(update, jhj, jhr, corr_mode):
            n_tint, n_fint, n_ant, n_dir, _, _ = jhj.shape

            ident = np.eye(4)

            for t in range(n_tint):
                for f in range(n_fint):
                    for a in range(n_ant):
                        for d in range(n_dir):

                            jhj_sel = jhj[t, f, a, d]

                            det = np.linalg.det(jhj_sel)

                            if det.real < 1e-6 or ~np.isfinite(det):
                                jhj_inv = np.zeros_like(jhj_sel)
                            else:
                                jhj_inv = np.linalg.solve(jhj_sel, ident)

                            # TODO: This complains as linalg.solve produces
                            # F_CONTIGUOUS output.
                            update[t, f, a, d] = jhj_inv.dot(jhr[t, f, a, d])
    else:
        def impl(update, jhj, jhr, corr_mode):

            n_tint, n_fint, n_ant, n_dir, _, _ = jhj.shape

            for t in range(n_tint):
                for f in range(n_fint):
                    for a in range(n_ant):
                        for d in range(n_dir):
                            for sl in (slice(0, 2), slice(2, 4)):

                                jhj_sel = jhj[t, f, a, d, sl, sl]

                                jhj00 = jhj_sel[0, 0]
                                jhj01 = jhj_sel[0, 1]
                                jhj10 = jhj_sel[1, 0]
                                jhj11 = jhj_sel[1, 1]

                                det = (jhj00*jhj11 - jhj01*jhj10)

                                if det.real < 1e-6:
                                    jhjinv00 = 0
                                    jhjinv01 = 0
                                    jhjinv10 = 0
                                    jhjinv11 = 0
                                else:
                                    jhjinv00 = jhj11/det
                                    jhjinv01 = -jhj01/det
                                    jhjinv10 = -jhj10/det
                                    jhjinv11 = jhj00/det

                                jhr_sel = jhr[t, f, a, d, sl]

                                jhr_0 = jhr_sel[0]
                                jhr_1 = jhr_sel[1]

                                upd_sel = update[t, f, a, d, sl]

                                upd_sel[0] = jhjinv00*jhr_0 + jhjinv01*jhr_1
                                upd_sel[1] = jhjinv10*jhr_0 + jhjinv11*jhr_1
    return impl


@generated_jit(nopython=True, fastmath=True, parallel=False, cache=True,
               nogil=True)
def finalize_update(update, params, gain, chan_freqs, t_bin_arr, f_map_arr,
                    d_map_arr, dd_term, corr_mode, active_term):

    def impl(update, params, gain, chan_freqs, t_bin_arr, f_map_arr,
             d_map_arr, dd_term, corr_mode, active_term):
        params[:, :, :, :, 0, 0] += update[:, :, :, :, 0]/2
        params[:, :, :, :, 0, -1] += update[:, :, :, :, 2]/2
        params[:, :, :, :, 1, 0] += update[:, :, :, :, 1]/2
        params[:, :, :, :, 1, -1] += update[:, :, :, :, 3]/2

        n_tint, n_fint, n_ant, n_dir, n_param, n_corr = params.shape

        n_time, n_freq, _, _, _ = gain.shape

        for t in range(n_time):
            for f in range(n_freq):
                for a in range(n_ant):
                    for d in range(n_dir):

                        t_m = t_bin_arr[t, active_term]
                        f_m = f_map_arr[f, active_term]
                        d_m = d_map_arr[d, active_term]

                        inter0 = params[t_m, f_m, a, d_m, 0, 0]
                        inter1 = params[t_m, f_m, a, d_m, 0, -1]
                        delay0 = params[t_m, f_m, a, d_m, 1, 0]
                        delay1 = params[t_m, f_m, a, d_m, 1, -1]

                        cf = chan_freqs[f]

                        gain[t, f, a, d, 0] = np.exp(1j*(cf*delay0 + inter0))
                        gain[t, f, a, d, -1] = np.exp(1j*(cf*delay1 + inter1))
    return impl


def accumulate_jhr_factory(mode):

    unpack = factories.unpack_factory(mode)
    unpackct = factories.unpackct_factory(mode)
    v1_imul_v2 = factories.v1_imul_v2_factory(mode)

    if mode.literal_value == "full" or mode.literal_value == "mixed":
        def impl(gain, res, rop, lop, jhr, nu):

            v1_imul_v2(res, rop, res)
            v1_imul_v2(lop, res, res)

            g_00, g_01, g_10, g_11 = unpackct(gain)
            v_00, v_01, v_10, v_11 = unpack(res)

            upd_00 = (-1j*g_00*v_00).real
            upd_11 = (-1j*g_11*v_11).real

            jhr[0] += upd_00
            jhr[1] += nu*upd_00
            jhr[2] += upd_11
            jhr[3] += nu*upd_11
    else:
        def impl(gain, res, rop, lop, jhr, nu):

            v1_imul_v2(res, rop, res)

            g_00, g_11 = unpackct(gain)
            v_00, v_11 = unpack(res)

            upd_00 = (-1j*g_00*v_00).real
            upd_11 = (-1j*g_11*v_11).real

            jhr[0] += upd_00
            jhr[1] += nu*upd_00
            jhr[2] += upd_11
            jhr[3] += nu*upd_11
    return factories.qcjit(impl)


def compute_jh_factory(mode):

    unpack = factories.unpack_factory(mode)
    unpackct = factories.unpackct_factory(mode)

    if mode.literal_value == "full" or mode.literal_value == "mixed":
        def impl(lop, rop, gain, nu, jh):
            l_00, l_01, l_10, l_11 = unpack(lop)
            r_00, r_10, r_01, r_11 = unpack(rop)  # Note the "transpose".
            g_00, g_01, g_10, g_11 = unpackct(gain)

            # This implements a special kronecker product which simultaneously
            # multiplies in derivative terms. This doesn't generalize to all
            # terms.

            # Top row.
            rkl_00 = r_00*l_00
            rkl_01 = r_00*l_01
            rkl_02 = r_01*l_00
            rkl_03 = r_01*l_01
            # Bottom row.
            rkl_30 = r_10*l_10
            rkl_31 = r_10*l_11
            rkl_32 = r_11*l_10
            rkl_33 = r_11*l_11

            # Coefficients generated by the derivative.
            drv_00 = -1j*g_00
            drv_10 = drv_00*nu
            drv_23 = -1j*g_11
            drv_33 = drv_23*nu

            # (param_per_antenna, 4) result of special kronecker product.
            jh[0, 0] += rkl_00*drv_00
            jh[0, 1] += rkl_01*drv_00
            jh[0, 2] += rkl_02*drv_00
            jh[0, 3] += rkl_03*drv_00
            jh[1, 0] += rkl_00*drv_10
            jh[1, 1] += rkl_01*drv_10
            jh[1, 2] += rkl_02*drv_10
            jh[1, 3] += rkl_03*drv_10
            jh[2, 0] += rkl_30*drv_23
            jh[2, 1] += rkl_31*drv_23
            jh[2, 2] += rkl_32*drv_23
            jh[2, 3] += rkl_33*drv_23
            jh[3, 0] += rkl_30*drv_33
            jh[3, 1] += rkl_31*drv_33
            jh[3, 2] += rkl_32*drv_33
            jh[3, 3] += rkl_33*drv_33
    else:
        def impl(lop, rop, gain, nu, jh):
            r_00, r_11 = unpack(rop)
            g_00, g_11 = unpackct(gain)

            # This implements a special kronecker product which simultaneously
            # multiplies in derivative terms. This doesn't generalize to all
            # terms.

            # Coefficients generated by the derivative.
            drv_00 = -1j*g_00
            drv_10 = drv_00*nu
            drv_23 = -1j*g_11
            drv_33 = drv_23*nu

            # (param_per_antenna, 4) result of special kronecker product.
            jh[0, 0] += r_00*drv_00
            jh[1, 0] += r_00*drv_10
            jh[2, 1] += r_11*drv_23
            jh[3, 1] += r_11*drv_33
    return factories.qcjit(impl)


def compute_jhwj_factory(mode):

    unpack = factories.unpack_factory(mode)
    unpackct = factories.unpackct_factory(mode)

    if mode.literal_value == "full" or mode.literal_value == "mixed":
        def impl(jh, w, jhj):
            w1_00, w1_01, w1_10, w1_11 = unpack(w)

            n_ppa, n_corr = jh.shape

            for i in range(n_ppa):
                jh_0, jh_1, jh_2, jh_3 = unpack(jh[i])
                jhw_0 = jh_0*w1_00
                jhw_1 = jh_1*w1_00
                jhw_2 = jh_2*w1_11
                jhw_3 = jh_3*w1_11
                for j in range(n_ppa):
                    # Note "transpose" as I am abusing unpack.
                    j_0, j_2, j_1, j_3 = unpackct(jh[j])

                    jhj[i, j] += (jhw_0*j_0 +
                                  jhw_1*j_1 +
                                  jhw_2*j_2 +
                                  jhw_3*j_3).real
    else:
        def impl(jh, w, jhj):
            w1_00, w1_11 = unpack(w)

            jh_00 = jh[0, 0]
            jh_10 = jh[1, 0]
            jh_21 = jh[2, 1]
            jh_31 = jh[3, 1]

            # Conjugate transpose terms.
            j_00 = jh_00.conjugate()
            j_01 = jh_10.conjugate()
            j_12 = jh_21.conjugate()
            j_13 = jh_31.conjugate()

            # Multiply in the weights.
            jh_00 *= w1_00
            jh_10 *= w1_00
            jh_21 *= w1_11
            jh_31 *= w1_11

            jhj[0, 0] += (jh_00*j_00).real
            jhj[0, 1] += (jh_00*j_01).real
            jhj[1, 0] += (jh_10*j_00).real
            jhj[1, 1] += (jh_10*j_01).real

            jhj[2, 2] += (jh_21*j_12).real
            jhj[2, 3] += (jh_21*j_13).real
            jhj[3, 2] += (jh_31*j_12).real
            jhj[3, 3] += (jh_31*j_13).real
    return factories.qcjit(impl)<|MERGE_RESOLUTION|>--- conflicted
+++ resolved
@@ -5,13 +5,9 @@
                                         compute_residual,
                                         compute_convergence)
 from quartical.kernels.convenience import (get_row,
-<<<<<<< HEAD
-                                           old_mul_rweight as mul_rweight)
-=======
                                            get_chan_extents,
                                            get_row_extents)
 import quartical.kernels.factories as factories
->>>>>>> 958eb839
 from collections import namedtuple
 
 
