import dask.array as da
import numpy as np
import uuid


def initialize_weights(xds, data_col, opts):
    """Given an input dataset, initializes the weights based on opts.

    Initialises the weights. Data column is required in order to stat up unity
    weights.

    Inputs:
        xds: xarray.dataset on which the weight columns live.
        data_col: Chunked dask.array containing the data.
        opts: A Namespace of options.

    Outputs:
        weight_col: A chunked dask.array containing the weights.
    """

    if opts._unity_weights:
        n_row, n_chan, n_corr = data_col.shape
        row_chunks, chan_chunks, corr_chunks = data_col.chunks
        weight_col = da.ones((n_row, n_chan, n_corr),
                             chunks=data_col.chunks,
                             name="weights-" + uuid.uuid4().hex,
                             dtype=np.float32)
    else:
        # We use a copy to prevent mutating the xds.
        weight_col = xds[opts.input_ms_weight_column].data.copy()

    # The following handles the fact that the chosen weight column might
    # not have a frequency axis.

    if weight_col.ndim == 2:
        weight_col = da.broadcast_to(weight_col[:, None, :],
<<<<<<< HEAD
                                     chunks=data_col.chunks,
                                     shape=data_col.shape)
=======
                                     data_col.shape,
                                     chunks=data_col.chunks)
>>>>>>> 3ea3cb4a

    return weight_col<|MERGE_RESOLUTION|>--- conflicted
+++ resolved
@@ -34,12 +34,7 @@
 
     if weight_col.ndim == 2:
         weight_col = da.broadcast_to(weight_col[:, None, :],
-<<<<<<< HEAD
-                                     chunks=data_col.chunks,
-                                     shape=data_col.shape)
-=======
                                      data_col.shape,
                                      chunks=data_col.chunks)
->>>>>>> 3ea3cb4a
 
     return weight_col