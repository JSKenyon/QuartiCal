# -*- coding: utf-8 -*-
#
# QuartiCal: a radio interferometric calibration suite
# (c) 2019 Rhodes University & Jonathan S. Kenyon
# https://github.com/JSKenyon/QuartiCal
# This code is distributed under the terms of GPLv2, see LICENSE.md for
# details.
#
# Copyright (c) 2019 SKA South Africa
#
# This file is part of QuartiCal.
#
# This program is free software: you can redistribute it and/or modify
# it under the terms of the GNU General Public License as published by
# the Free Software Foundation, either version 3 of the License, or
# (at your option) any later version.

# This program is distributed in the hope that it will be useful,
# but WITHOUT ANY WARRANTY; without even the implied warranty of
# MERCHANTABILITY or FITNESS FOR A PARTICULAR PURPOSE.  See the
# GNU General Public License for more details.

# You should have received a copy of the GNU General Public License
# along with this program.  If not, see <http://www.gnu.org/licenses/>.

import os
import quartical
from setuptools import setup, find_packages

with open('README.md') as f:
    long_description = f.read()

# Check for readthedocs environment variable.

on_rtd = os.environ.get('READTHEDOCS') == 'True'

if on_rtd:
    requirements = ["ruamel.yaml",
                    "numpy",
                    "dask-ms[xarray]"
                    "@git+https://github.com/ska-sa/dask-ms.git"
                    "@master",
                    "loguru",
                    "numba"]
else:
    requirements = ["ruamel.yaml",
                    "numpy",
                    "dask-ms[xarray]"
                    "@git+https://github.com/ska-sa/dask-ms.git"
                    "@master",
                    "codex-africanus[dask, scipy, astropy, python-casacore]"
                    "@git+https://github.com/ska-sa/codex-africanus.git"
                    "@master",
                    "astro-tigger-lsm",
                    "loguru",
                    "numba",
                    "distributed",
<<<<<<< HEAD
                    "astropy",
                    "zarr",
                    "pyfftw"]
=======
                    "zarr",
                    "requests",
                    "pytest"]
>>>>>>> 3ea3cb4a

setup(name='quartical',
      version=quartical.__version__,
      description="""Fast calibration implementation exploiting complex
                        optimisation.""",
      url='https://github.com/JSKenyon/QuartiCal',
      classifiers=[
        "Development Status :: 1 - Planning",
        "Intended Audience :: Science/Research",
        "License :: OSI Approved :: GNU General Public License v3 (GPLv3)",
        "Operating System :: POSIX :: Linux",
        "Programming Language :: Python :: 3",
        "Programming Language :: Python :: 3.6",
        "Topic :: Scientific/Engineering :: Astronomy"],
      author='Jonathan Kenyon',
      author_email='jonosken@gmail.com',
      license='GNU GPL v3',
      long_description=long_description,
      long_description_content_type='text/markdown',
      packages=find_packages(),
      python_requires=">=3.6",
      install_requires=requirements,
      include_package_data=True,
      zip_safe=False,
      entry_points={'console_scripts':
                    ['goquartical = quartical.executor:execute',
                     'goquartical-config ='
                        'quartical.parser.parser:create_user_config']},)<|MERGE_RESOLUTION|>--- conflicted
+++ resolved
@@ -48,22 +48,18 @@
                     "dask-ms[xarray]"
                     "@git+https://github.com/ska-sa/dask-ms.git"
                     "@master",
-                    "codex-africanus[dask, scipy, astropy, python-casacore]"
+                    "codex-africanus[complete]"
                     "@git+https://github.com/ska-sa/codex-africanus.git"
                     "@master",
                     "astro-tigger-lsm",
                     "loguru",
                     "numba",
                     "distributed",
-<<<<<<< HEAD
                     "astropy",
                     "zarr",
-                    "pyfftw"]
-=======
-                    "zarr",
+                    "pyfftw",
                     "requests",
                     "pytest"]
->>>>>>> 3ea3cb4a
 
 setup(name='quartical',
       version=quartical.__version__,
